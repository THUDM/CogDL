![CogDL](http://keg.cs.tsinghua.edu.cn/cogdl/cogdl-logo.png)
===

[![PyPI Latest Release](https://badge.fury.io/py/cogdl.svg)](https://pypi.org/project/cogdl/)
[![Build Status](https://travis-ci.org/THUDM/cogdl.svg?branch=master)](https://travis-ci.org/THUDM/cogdl)
[![Documentation Status](https://readthedocs.org/projects/cogdl/badge/?version=latest)](https://cogdl.readthedocs.io/en/latest/?badge=latest)
[![Coverage Status](https://coveralls.io/repos/github/THUDM/cogdl/badge.svg?branch=master)](https://coveralls.io/github/THUDM/cogdl?branch=master)
[![License](https://img.shields.io/github/license/thudm/cogdl)](https://github.com/THUDM/cogdl/blob/master/LICENSE)
[![Code Style](https://img.shields.io/badge/code%20style-black-000000.svg)](https://github.com/ambv/black)

**[Homepage](http://keg.cs.tsinghua.edu.cn/cogdl)** | **[BAAI link](http://open.baai.ac.cn/cogdl-toolkit)** | **[Documentation](https://cogdl.readthedocs.io)** | **[Poster](https://qibinc.github.io/cogdl-leaderboard/poster.pdf)** | **[中文](./README_CN.md)**

CogDL is a graph representation learning toolkit that allows researchers and developers to easily train and compare baseline or custom models for node classification, link prediction and other tasks on graphs. It provides implementations of many popular models, including: non-GNN Baselines like Deepwalk, LINE, NetMF, GNN Baselines like GCN, GAT, GraphSAGE.

Note that CogDL is **still actively under development**, so feedback and contributions are welcome.
Feel free to submit your contributions as a pull request.

CogDL features:

- Task-Oriented: CogDL focuses on tasks on graphs and provides corresponding models, datasets, and leaderboards.
- Easy-Running: CogDL supports running multiple experiments simultaneously on multiple models and datasets under a specific task using multiple GPUs.
- Multiple Tasks: CogDL supports node classification and link prediction tasks on homogeneous/heterogeneous networks, as well as graph classification.
- Extensibility: You can easily add new datasets, models and tasks and conduct experiments for them!
- Supported tasks:
  - Node classification
  - Link prediction
  - Graph classification
  - Graph pre-training
  - Graph similarity search (todo)
  - Graph clustering (todo)
  - Combinatorial optimization on graphs (todo)

## ❗ News

- The new **v0.1.2 release** includes a pre-training task, many examples, OGB datasets, some knowledge graph embedding methods, and some graph neural network models. The coverage of CogDL is increased to 80%. Some new APIs, such as `Trainer` and `Sampler`, are developed and being tested. 

- The new **v0.1.1 release** includes the knowledge link prediction task, many state-of-the-art models, and `optuna` support. We also have a [Chinese WeChat post](https://mp.weixin.qq.com/s/IUh-ctQwtSXGvdTij5eDDg) about the CogDL release.

## Getting Started

## Requirements and Installation

- Python version >= 3.6
- PyTorch version >= 1.0.0
- PyTorch Geometric (recommended)
- Deep Graph Library (optional)

Please follow the instructions here to install PyTorch: https://github.com/pytorch/pytorch#installation, PyTorch Geometric https://github.com/rusty1s/pytorch_geometric/#installation and Deep Graph Library https://docs.dgl.ai/install/index.html.

Install cogdl with other dependencies: 

```bash
pip install cogdl
```

If you want to experiment with the latest CogDL features which did not get released yet, you can install CogDL via:

```bash
git clone git@github.com:THUDM/cogdl.git
cd cogdl
pip install -e .
```

## Usage

### API Usage

You can run all kinds of experiments through CogDL APIs, including: `build_dataset`, `build_model`, and `build_task`. You can also use your own datasets and models for experiments. Some examples are provided in the [examples/](https://github.com/THUDM/cogdl/tree/master/examples/), including [gcn.py](https://github.com/THUDM/cogdl/tree/master/examples/gcn.py). 

```python
# Set hyper-parameters for experiments
args = get_default_args()
args.task = 'node_classification'
args.dataset = 'cora'
args.model = 'gcn'
# Set datasets
dataset = build_dataset(args)
args.num_features = dataset.num_features
args.num_classes = dataset.num_classes
args.num_layers = 2
# Build models
model = build_model(args)
# Train and evaluate models
task = build_task(args, dataset=dataset, model=model)
ret = task.train()
```

### Command-Line Usage

You can use `python scripts/train.py --task example_task --dataset example_dataset --model example_method` to run example_method on example_data and evaluate it via example_task.

- --task, downstream tasks to evaluate representation like node_classification, unsupervised_node_classification, link_prediction. More tasks can be found in the [cogdl/tasks](https://github.com/THUDM/cogdl/tree/master/cogdl/tasks).
- --dataset, dataset name to run, can be a list of datasets with space like `cora citeseer ppi`. Supported datasets include
'cora', 'citeseer', 'pumbed', 'PPI', 'wikipedia', 'blogcatalog', 'flickr'. More datasets can be found in the [cogdl/datasets](https://github.com/THUDM/cogdl/tree/master/cogdl/datasets).
- --model, model name to run, can be a list of models like `deepwalk line prone`. Supported models include
'gcn', 'gat', 'graphsage', 'deepwalk', 'node2vec', 'hope', 'grarep', 'netmf', 'netsmf', 'prone'. More models can be found in the [cogdl/models](https://github.com/THUDM/cogdl/tree/master/cogdl/models).

For example, if you want to run Deepwalk, Line, Netmf on Wikipedia with node classification task, with 5 different seeds:

```bash
$ python scripts/train.py --task unsupervised_node_classification --dataset wikipedia --model line netmf --seed 0 1 2 3 4
```

Expected output:

| Variant                | Micro-F1 0.1   | Micro-F1 0.3   | Micro-F1 0.5   | Micro-F1 0.7   | Micro-F1 0.9   |
|------------------------|----------------|----------------|----------------|----------------|----------------|
| ('wikipedia', 'line')  | 0.4069±0.0011  | 0.4071±0.0010  | 0.4055±0.0013  | 0.4054±0.0020  | 0.4080±0.0042  |
| ('wikipedia', 'netmf') | 0.4551±0.0024  | 0.4932±0.0022  | 0.5046±0.0017  | 0.5084±0.0057  | 0.5125±0.0035  |

If you want to run parallel experiments on your server with multiple GPUs on multiple models gcn, gat on multiple datasets Cora, Citeseer with node classification task:

```bash
$ python scripts/parallel_train.py --task node_classification --dataset cora --model gcn gat --device-id 0 1 --seed 0 1 2 3 4
```

Expected output:

| Variant         | Acc           |
| --------------- | ------------- |
| ('cora', 'gcn') | 0.8236±0.0033 |
| ('cora', 'gat') | 0.8262±0.0032 |


## Model Characteristics

We summarize the characteristics of all methods for different tasks in the following, where reproducibility means whether the model is reproduced in our experimental setting currently. 

### Unsupervised Graph Embedding Methods

| Algorithm |      Directed      |       Weight       |  Shallow network   | Matrix factorization |      Sampling      |  Reproducibility   |    GPU support     |
| --------- | :----------------: | :----------------: | :----------------: | :------------------: | :----------------: | :----------------: | :----------------: |
| DeepWalk  |                    |                    | :heavy_check_mark: |                      |                    | :heavy_check_mark: |                    |
| LINE      | :heavy_check_mark: | :heavy_check_mark: | :heavy_check_mark: |                      | :heavy_check_mark: | :heavy_check_mark: |                    |
| Node2vec  | :heavy_check_mark: | :heavy_check_mark: | :heavy_check_mark: |                      | :heavy_check_mark: | :heavy_check_mark: |                    |
| SDNE      | :heavy_check_mark: | :heavy_check_mark: | :heavy_check_mark: |                      |                    | :heavy_check_mark: | :heavy_check_mark: |
| DNGR      | :heavy_check_mark: | :heavy_check_mark: | :heavy_check_mark: |                      |                    |                    | :heavy_check_mark: |
| HOPE      | :heavy_check_mark: | :heavy_check_mark: |                    |  :heavy_check_mark:  |                    | :heavy_check_mark: |                    |
| GraRep    | :heavy_check_mark: | :heavy_check_mark: |                    |  :heavy_check_mark:  |                    |                    |                    |
| NetMF     | :heavy_check_mark: | :heavy_check_mark: |                    |  :heavy_check_mark:  |                    | :heavy_check_mark: |                    |
| NetSMF    |                    | :heavy_check_mark: |                    |  :heavy_check_mark:  | :heavy_check_mark: | :heavy_check_mark: |                    |
| ProNE     | :heavy_check_mark: | :heavy_check_mark: |                    |  :heavy_check_mark:  |                    | :heavy_check_mark: |                    |


### Graph Neural Networks

| Algorithm   |       Weight       |      Sampling      |     Attention      |     Inductive      |  Reproducibility   |    GPU support     |
| ----------- | :----------------: | :----------------: | :----------------: | :----------------: | :----------------: | :----------------: |
| Graph U-Net | :heavy_check_mark: | :heavy_check_mark: |                    |                    | :heavy_check_mark: | :heavy_check_mark: |
| MixHop      | :heavy_check_mark: |                    |                    |                    | :heavy_check_mark: | :heavy_check_mark: |
| Dr-GAT      |                    |                    | :heavy_check_mark: | :heavy_check_mark: | :heavy_check_mark: | :heavy_check_mark: |
| GAT         |                    |                    | :heavy_check_mark: | :heavy_check_mark: | :heavy_check_mark: | :heavy_check_mark: |
| DGI         | :heavy_check_mark: | :heavy_check_mark: |                    | :heavy_check_mark: | :heavy_check_mark: | :heavy_check_mark: |
| GCN         | :heavy_check_mark: |                    |                    | :heavy_check_mark: | :heavy_check_mark: | :heavy_check_mark: |
| GraphSAGE   | :heavy_check_mark: | :heavy_check_mark: |                    | :heavy_check_mark: | :heavy_check_mark: | :heavy_check_mark: |
| Chebyshev   | :heavy_check_mark: |                    |                    | :heavy_check_mark: | :heavy_check_mark: | :heavy_check_mark: |
| GRAND       | :heavy_check_mark: |                    |                    |                    | :heavy_check_mark: | :heavy_check_mark: |
| GCNII       | :heavy_check_mark: |                    |                    | :heavy_check_mark: | :heavy_check_mark: | :heavy_check_mark: |
| DeeperGCN   | :heavy_check_mark: | :heavy_check_mark: |                    | :heavy_check_mark: | :heavy_check_mark: | :heavy_check_mark: |
| MVGRL       | :heavy_check_mark: |                    |                    | :heavy_check_mark: | :heavy_check_mark: | :heavy_check_mark: |
| GraphMix    | :heavy_check_mark: |                    |                    |                    | :heavy_check_mark: | :heavy_check_mark: |
| DisenGCN    | :heavy_check_mark: |                    |                    |                    | :heavy_check_mark: | :heavy_check_mark: |
| PPNP/APPNP  | :heavy_check_mark: |                    |                    | :heavy_check_mark: | :heavy_check_mark: | :heavy_check_mark: |
### Heterogeneous Graph Embedding Methods

| Algorithm    |     Multi-Node     |     Multi-Edge     |     Attribute      |     Supervised     |      MetaPath      |  Reproducibility   |    GPU support     |
| ------------ | :----------------: | :----------------: | :----------------: | :----------------: | :----------------: | :----------------: | :----------------: |
| GATNE        | :heavy_check_mark: | :heavy_check_mark: | :heavy_check_mark: |                    | :heavy_check_mark: | :heavy_check_mark: | :heavy_check_mark: |
| Metapath2vec | :heavy_check_mark: |                    |                    |                    | :heavy_check_mark: | :heavy_check_mark: |                    |
| PTE          | :heavy_check_mark: |                    |                    |                    |                    | :heavy_check_mark: |                    |
| Hin2vec      | :heavy_check_mark: |                    |                    |                    | :heavy_check_mark: | :heavy_check_mark: | :heavy_check_mark: |
| GTN          | :heavy_check_mark: |                    | :heavy_check_mark: | :heavy_check_mark: | :heavy_check_mark: | :heavy_check_mark: | :heavy_check_mark: |
| HAN          | :heavy_check_mark: |                    | :heavy_check_mark: | :heavy_check_mark: | :heavy_check_mark: | :heavy_check_mark: | :heavy_check_mark: |

### Methods for Graph Classification

| Algorithm  |    Node feature    |    Unsupervised    |    Graph kernel    |  Shallow network   |  Reproducibility   |    GPU support     |
| ---------- | :----------------: | :----------------: | :----------------: | :----------------: | :----------------: | :----------------: |
| Infograph  | :heavy_check_mark: | :heavy_check_mark: |                    |                    | :heavy_check_mark: | :heavy_check_mark: |
| Diffpool   | :heavy_check_mark: |                    |                    |                    | :heavy_check_mark: | :heavy_check_mark: |
| Graph2Vec  |                    | :heavy_check_mark: | :heavy_check_mark: | :heavy_check_mark: | :heavy_check_mark: |                    |
| Sortpool   | :heavy_check_mark: |                    |                    |                    | :heavy_check_mark: | :heavy_check_mark: |
| GIN        | :heavy_check_mark: |                    |                    |                    | :heavy_check_mark: | :heavy_check_mark: |
| PATCHY_SAN | :heavy_check_mark: |                    | :heavy_check_mark: |                    | :heavy_check_mark: | :heavy_check_mark: |
| DGCNN      | :heavy_check_mark: |                    |                    |                    | :heavy_check_mark: | :heavy_check_mark: |
| DGK        |                    | :heavy_check_mark: | :heavy_check_mark: | :heavy_check_mark: |                    |                    |


## Leaderboard

CogDL provides several downstream tasks including node classification (with or without node attributes), link prediction (with or without attributes, heterogeneous or not). These leaderboards maintain state-of-the-art results and benchmarks on these tasks.

### Node Classification

#### Unsupervised Multi-label Node Classification

This leaderboard reports unsupervised multi-label node classification setting. we run all algorithms on several real-world datasets and report the sorted experimental results (Micro-F1 score with 90% labels as training data in L2 normalization logistic regression).

| Rank | Method                                                       |    PPI    | Blogcatalog | Wikipedia |
| ---- | ------------------------------------------------------------ | :-------: | :---------: | :-------: |
| 1    | ProNE [(Zhang et al, IJCAI'19)](https://www.ijcai.org/Proceedings/2019/0594.pdf) | **26.32** |  **43.63**  |   57.64   |
| 2    | NetMF [(Qiu et al, WSDM'18)](http://arxiv.org/abs/1710.02971) |   24.86   |    43.49    | **58.46** |
| 3    | Node2vec [(Grover et al, KDD'16)](http://dl.acm.org/citation.cfm?doid=2939672.2939754) |   22.97   |    42.29    |   56.00   |
| 4    | NetSMF [(Qiu et at, WWW'19)](https://arxiv.org/abs/1906.11156) |   24.39   |    43.21    |   51.42   |
| 5    | LINE [(Tang et al, WWW'15)](http://arxiv.org/abs/1503.03578) |   23.20   |   39.21   |   52.99   |
| 6    | DeepWalk [(Perozzi et al, KDD'14)](http://arxiv.org/abs/1403.6652) |   22.59   |    42.69    |   51.38   |
| 7    | Spectral [(Tang et al, Data Min Knowl Disc (2011))](https://link.springer.com/article/10.1007/s10618-010-0210-x) |   23.33   |    42.40    |   50.33   |
| 8    | Hope [(Ou et al, KDD'16)](http://dl.acm.org/citation.cfm?doid=2939672.2939751) |   22.94   |    34.82    |   55.43   |
| 9    | SDNE [(Wang et al, KDD'16)](https://www.kdd.org/kdd2016/papers/files/rfp0191-wangAemb.pdf) |   20.14   |    40.32    |   48.24   |
| 10   | GraRep [(Cao et al, CIKM'15)](http://dl.acm.org/citation.cfm?doid=2806416.2806512) |   22.03   |    33.99    |   55.59   |
| 11   | DNGR [(Cao et al, AAAI'16)](https://www.aaai.org/ocs/index.php/AAAI/AAAI16/paper/download/12423/11715) |   16.45   |    28.54    |   48.57   |

#### Semi-Supervised Node Classification with Attributes

This leaderboard reports the semi-supervised node classification under a transductive setting including several popular graph neural network methods.

| Rank | Method                                                       |     Cora      |    Citeseer    |     Pubmed     |
| ---- | ------------------------------------------------------------ | :-----------: | :------------: | :------------: |
| 1    | Grand([Feng et al., NIPS'20](https://arxiv.org/pdf/2005.11079.pdf)) |  84.8 ± 0.3   | **75.1 ± 0.3** | **82.4 ± 0.4** |
| 2    | GCNII([Chen et al., ICML'20](https://arxiv.org/pdf/2007.02133.pdf)) | **85.1± 0.3** |   71.3 ± 0.4   |   80.2 ± 0.3   |
| 3    | DR-GAT [(Zou et al., 2019)](https://arxiv.org/abs/1907.02237) |  83.6 ± 0.5   |   72.8 ± 0.8   |   79.1 ± 0.3   |
| 4    | MVGRL [(Hassani et al., KDD'20)](https://arxiv.org/pdf/2006.05582v1.pdf) |  83.6 ± 0.2   |   73.0 ± 0.3   |   80.1 ± 0.7   |
<<<<<<< HEAD
| 5    | GAT [(Veličković et al., ICLR'18)](https://arxiv.org/abs/1710.10903) |  82.9 ± 0.8   |   71.0 ± 0.3   |   78.9 ± 0.3   |
| 6    | GCN [(Kipf et al., ICLR'17)](https://arxiv.org/abs/1609.02907) |  82.3 ± 0.3   |   71.4 ± 0.4   |   79.5 ± 0.2   |
| 7    | SRGCN                                                        |  82.2 ± 0.2   |   72.8 ± 0.2   |   79.0 ± 0.4   |
| 8    | DGI [(Veličković et al., ICLR'19)](https://arxiv.org/abs/1809.10341) |  82.0 ± 0.2   |   71.2 ± 0.4   |   76.5 ± 0.6   |
| 9    | GraphSAGE [(Hamilton et al., NeurIPS'17)](https://arxiv.org/abs/1706.02216) |  80.1 ± 0.2   |   66.2 ± 0.4   |   77.2 ± 0.7   |
| 10   | GraphSAGE(unsup)[(Hamilton et al., NeurIPS'17)](https://arxiv.org/abs/1706.02216) |  78.2 ± 0.9   |   65.8 ± 1.0   |   78.2 ± 0.7   |
| 11   | Chebyshev [(Defferrard et al., NeurIPS'16)](https://arxiv.org/abs/1606.09375) |  79.0 ± 1.0   |   69.8 ± 0.5   |   68.6 ± 1.0   |
| 12   | Graph U-Net [(Gao et al., 2019)](https://arxiv.org/abs/1905.05178) |     81.8      |      67.1      |      77.3      |
| 13   | MixHop [(Abu-El-Haija et al., ICML'19)](https://arxiv.org/abs/1905.00067) |  81.9 ± 0.4   |   71.4 ± 0.8   |   80.8 ± 0.6   |
| 13   | SGC-PN [(Zhao & Akoglu, 2019)](https://arxiv.org/abs/1909.12223) |  76.4 ± 0.3   |   64.6 ± 0.6   |   79.6 ± 0.2   |
=======
| 5    | APPNP [(Klicpera et al., ICLR'19)](https://arxiv.org/pdf/1810.05997.pdf) |  82.5 ± 0.8   |   71.2 ± 0.2   |   80.2 ± 0.2   |
| 6    | GAT [(Veličković et al., ICLR'18)](https://arxiv.org/abs/1710.10903) |  82.9 ± 0.8   |   71.0 ± 0.3   |   78.9 ± 0.3   |
| 7    | GCN [(Kipf et al., ICLR'17)](https://arxiv.org/abs/1609.02907) |  82.3 ± 0.3   |   71.4 ± 0.4   |   79.5 ± 0.2   |
| 8    | SRGCN                                                        |  82.2 ± 0.2   |   72.8 ± 0.2   |   79.0 ± 0.4   |
| 9    | DGI [(Veličković et al., ICLR'19)](https://arxiv.org/abs/1809.10341) |  82.0 ± 0.2   |   71.2 ± 0.4   |   76.5 ± 0.6   |
| 10    | GraphSAGE [(Hamilton et al., NeurIPS'17)](https://arxiv.org/abs/1706.02216) |  80.1 ± 0.2   |   66.2 ± 0.4   |   77.2 ± 0.7   |
| 11   | GraphSAGE(unsup)[(Hamilton et al., NeurIPS'17)](https://arxiv.org/abs/1706.02216) |  78.2 ± 0.9   |   65.8 ± 1.0   |   78.2 ± 0.7   |
| 12   | Chebyshev [(Defferrard et al., NeurIPS'16)](https://arxiv.org/abs/1606.09375) |  79.0 ± 1.0   |   69.8 ± 0.5   |   68.6 ± 1.0   |
| 13   | Graph U-Net [(Gao et al., 2019)](https://arxiv.org/abs/1905.05178) |     81.8      |      67.1      |      77.3      |
| 14   | MixHop [(Abu-El-Haija et al., ICML'19)](https://arxiv.org/abs/1905.00067) |  81.9 ± 0.4   |   71.4 ± 0.8   |   80.8 ± 0.6   |
>>>>>>> 071ece6c

#### Multiplex Node Classification

For multiplex node classification, we use macro F1 to evaluate models. We evaluate all models under the setting and datasets of GTN.

| Rank | Method                                                       |    DBLP     |    ACM    |   IMDB    |
| ---- | ------------------------------------------------------------ | :---------: | :-------: | :-------: |
| 1    | GTN [(Yun et al, NeurIPS'19)](https://arxiv.org/abs/1911.06455) | **92.03** | **90.85** | **59.24** |
| 2    | HAN [(Xiao et al, WWW'19)](https://arxiv.org/abs/1903.07293) |    91.21    |   87.25   |   53.94   |
| 3    | GCC [(Qiu et al, KDD'20)](http://keg.cs.tsinghua.edu.cn/jietang/publications/KDD20-Qiu-et-al-GCC-GNN-pretrain.pdf) |    79.42    |   86.82   |    55.86  |
| 4    | PTE [(Tang et al, KDD'15)](https://arxiv.org/abs/1508.00200) |    78.65    |   87.44   |   48.91   |
| 5    | Metapath2vec [(Dong et al, KDD'17)](https://ericdongyx.github.io/papers/KDD17-dong-chawla-swami-metapath2vec.pdf) |    75.18    |   88.79   |   43.10   |
| 6    | Hin2vec [(Fu et al, CIKM'17)](https://dl.acm.org/doi/10.1145/3132847.3132953) |    74.31    |   84.66   |   44.04   |

### Link Prediction

#### Link Prediction

For link prediction, we adopt Area Under the Receiver Operating Characteristic Curve (ROC AUC), which represents the probability that vertices in a random unobserved link are more similar than those in a random nonexistent link. We evaluate these measures while removing 10 percents of edges on these dataset. We repeat our experiments for 10 times and report the results in order.

| Rank | Method                                                       |    PPI    |   Wikipedia   |
| ---- | ------------------------------------------------------------ | :-------: | :-----------: |
| 1    | ProNE [(Zhang et al, IJCAI'19)](https://www.ijcai.org/Proceedings/2019/0594.pdf) |   79.93   |   **82.74**   |
| 2    | NetMF [(Qiu et al, WSDM'18)](http://arxiv.org/abs/1710.02971) |   79.04   |     73.24     |
| 3    | Hope [(Ou et al, KDD'16)](http://dl.acm.org/citation.cfm?doid=2939672.2939751) | **80.21** |     68.89     |
| 4    | LINE [(Tang et al, WWW'15)](http://arxiv.org/abs/1503.03578) |   73.75   |     66.51     |
| 5    | Node2vec [(Grover et al, KDD'16)](http://dl.acm.org/citation.cfm?doid=2939672.2939754) |   70.19   |     66.60     |
| 6    | NetSMF [(Qiu et at, WWW'19)](https://arxiv.org/abs/1906.11156) |   68.64   |     67.52     |
| 7    | DeepWalk [(Perozzi et al, KDD'14)](http://arxiv.org/abs/1403.6652) |   69.65   |     65.93     |
| 8    | SDNE [(Wang et al, KDD'16)](https://www.kdd.org/kdd2016/papers/files/rfp0191-wangAemb.pdf) |   54.87   |     60.72     |

#### Multiplex Link Prediction

For multiplex link prediction, we adopt Area Under the Receiver Operating Characteristic Curve (ROC AUC). We evaluate these measures while removing 15 percents of edges on these dataset. We repeat our experiments for 10 times and report the three matrices in order.

| Rank | Method                                                       |  Amazon   |  YouTube  |  Twitter  |
| ---- | ------------------------------------------------------------ | :-------: | :-------: | :-------: |
| 1    | GATNE [(Cen et al, KDD'19)](https://arxiv.org/abs/1905.01669) |   97.44   | **84.61** | **92.30** |
| 2    | NetMF [(Qiu et al, WSDM'18)](http://arxiv.org/abs/1710.02971) | **97.72** |   82.53   |   73.75   |
| 3    | ProNE [(Zhang et al, IJCAI'19)](https://www.ijcai.org/Proceedings/2019/0594.pdf) |   96.51   |   78.96   |   81.32   |
| 4    | Node2vec [(Grover et al, KDD'16)](http://dl.acm.org/citation.cfm?doid=2939672.2939754) |   86.86   |   74.01   |   78.30   |
| 5    | DeepWalk [(Perozzi et al, KDD'14)](http://arxiv.org/abs/1403.6652) |   92.54   |   74.31   |   60.29   |
| 6    | LINE [(Tang et al, WWW'15)](http://arxiv.org/abs/1503.03578) |   92.56   |   73.40   |   60.36   |
| 7    | Hope [(Ou et al, KDD'16)](http://dl.acm.org/citation.cfm?doid=2939672.2939751) |   94.39   |   74.66   |   70.61   |
| 8    | GraRep [(Cao et al, CIKM'15)](http://dl.acm.org/citation.cfm?doid=2806416.2806512) |   83.88   |   71.37   |   49.64   |

### Graph Classification

This leaderboard reports the performance of graph classification methods. we run all algorithms on several datasets and report the sorted experimental results.

| Rank | Method                                                       |   MUTAG   |   IMDB-B   |   IMDB-M   |   PROTEINS   |   COLLAB   |
| :--- | :----------------------------------------------------------- | :-------: | :--------: | :--------: | :----------: | :--------: |
| 1 | GIN [(Xu et al, ICLR'19)](https://openreview.net/forum?id=ryGs6iA5Km) | **92.06** | **76.10** | 51.80 | 75.19 | 79.52 |
| 2   | Infograph [(Sun et al, ICLR'20)](https://openreview.net/forum?id=r1lfF2NYvH) | 88.95 | 74.50  | 51.33  |  73.93   | 79.4 |
| 3    | DiffPool [(Ying et al, NeuIPS'18)](https://arxiv.org/abs/1806.08804) | 85.18 | 72.40 | 50.50 |  75.30   | 79.27 |
| 4    | SortPool [(Zhang et al, AAAI'18)](https://www.cse.wustl.edu/~muhan/papers/AAAI_2018_DGCNN.pdf) | 87.25 | 75.40 | 50.47 |  73.23  | 80.07 |
| 5    | Graph2Vec [(Narayanan et al, CoRR'17)](https://arxiv.org/abs/1707.05005) | 83.68 | 73.90  | **52.27**  |  73.30   | **85.58**  |
| 6    | PATCH_SAN [(Niepert et al, ICML'16)](https://arxiv.org/pdf/1605.05273.pdf) | 86.12 | 76.00  | 46.40 |  **75.38**  | 74.34 |
| 7    | DGCNN [(Wang et al, ACM Transactions on Graphics'17)](https://arxiv.org/abs/1801.07829) | 83.33 | 69.50  | 46.33  |  66.67   | 77.45  |
| 8    | DGK [(Yanardag et al, KDD'15)](https://dl.acm.org/doi/10.1145/2783258.2783417) | 83.68 | 55.00  | 40.40  |  72.59   |   /    |

If you have ANY difficulties to get things working in the above steps, feel free to open an issue. You can expect a reply within 24 hours.

## Customization

### Submit Your State-of-the-art

If you have a well-performed algorithm and are willing to publish it, you can submit your implementation via [opening an issue](https://github.com/THUDM/cogdl/issues) or [join our slack group](https://join.slack.com/t/cogdl/shared_invite/enQtODgyMjY5MTY0NTY3LWQ5YTMwMWQzN2U2YTY0YWM2ZjhkNWUyZmE5ZmQyMTEyMGVkMzI0MjdlMGZlYmYzOWIwMTkyZGZmYTRjNGYxOGM). After evaluating its originality, creativity and efficiency, we will add your method's performance into our leaderboard.

### Add Your Own Dataset

If you have a unique and interesting dataset and are willing to publish it, you can submit your dataset via opening an issue in our repository or commenting on slack group, we will run all suitable methods on your dataset and update our leaderboard. 

### Implement Your Own Model

If you have a well-performed algorithm and are willing to implement it in our toolkit to help more people, you can create a pull request,  detailed information can be found [here](https://help.github.com/en/articles/creating-a-pull-request). <|MERGE_RESOLUTION|>--- conflicted
+++ resolved
@@ -220,18 +220,6 @@
 | 2    | GCNII([Chen et al., ICML'20](https://arxiv.org/pdf/2007.02133.pdf)) | **85.1± 0.3** |   71.3 ± 0.4   |   80.2 ± 0.3   |
 | 3    | DR-GAT [(Zou et al., 2019)](https://arxiv.org/abs/1907.02237) |  83.6 ± 0.5   |   72.8 ± 0.8   |   79.1 ± 0.3   |
 | 4    | MVGRL [(Hassani et al., KDD'20)](https://arxiv.org/pdf/2006.05582v1.pdf) |  83.6 ± 0.2   |   73.0 ± 0.3   |   80.1 ± 0.7   |
-<<<<<<< HEAD
-| 5    | GAT [(Veličković et al., ICLR'18)](https://arxiv.org/abs/1710.10903) |  82.9 ± 0.8   |   71.0 ± 0.3   |   78.9 ± 0.3   |
-| 6    | GCN [(Kipf et al., ICLR'17)](https://arxiv.org/abs/1609.02907) |  82.3 ± 0.3   |   71.4 ± 0.4   |   79.5 ± 0.2   |
-| 7    | SRGCN                                                        |  82.2 ± 0.2   |   72.8 ± 0.2   |   79.0 ± 0.4   |
-| 8    | DGI [(Veličković et al., ICLR'19)](https://arxiv.org/abs/1809.10341) |  82.0 ± 0.2   |   71.2 ± 0.4   |   76.5 ± 0.6   |
-| 9    | GraphSAGE [(Hamilton et al., NeurIPS'17)](https://arxiv.org/abs/1706.02216) |  80.1 ± 0.2   |   66.2 ± 0.4   |   77.2 ± 0.7   |
-| 10   | GraphSAGE(unsup)[(Hamilton et al., NeurIPS'17)](https://arxiv.org/abs/1706.02216) |  78.2 ± 0.9   |   65.8 ± 1.0   |   78.2 ± 0.7   |
-| 11   | Chebyshev [(Defferrard et al., NeurIPS'16)](https://arxiv.org/abs/1606.09375) |  79.0 ± 1.0   |   69.8 ± 0.5   |   68.6 ± 1.0   |
-| 12   | Graph U-Net [(Gao et al., 2019)](https://arxiv.org/abs/1905.05178) |     81.8      |      67.1      |      77.3      |
-| 13   | MixHop [(Abu-El-Haija et al., ICML'19)](https://arxiv.org/abs/1905.00067) |  81.9 ± 0.4   |   71.4 ± 0.8   |   80.8 ± 0.6   |
-| 13   | SGC-PN [(Zhao & Akoglu, 2019)](https://arxiv.org/abs/1909.12223) |  76.4 ± 0.3   |   64.6 ± 0.6   |   79.6 ± 0.2   |
-=======
 | 5    | APPNP [(Klicpera et al., ICLR'19)](https://arxiv.org/pdf/1810.05997.pdf) |  82.5 ± 0.8   |   71.2 ± 0.2   |   80.2 ± 0.2   |
 | 6    | GAT [(Veličković et al., ICLR'18)](https://arxiv.org/abs/1710.10903) |  82.9 ± 0.8   |   71.0 ± 0.3   |   78.9 ± 0.3   |
 | 7    | GCN [(Kipf et al., ICLR'17)](https://arxiv.org/abs/1609.02907) |  82.3 ± 0.3   |   71.4 ± 0.4   |   79.5 ± 0.2   |
@@ -242,7 +230,7 @@
 | 12   | Chebyshev [(Defferrard et al., NeurIPS'16)](https://arxiv.org/abs/1606.09375) |  79.0 ± 1.0   |   69.8 ± 0.5   |   68.6 ± 1.0   |
 | 13   | Graph U-Net [(Gao et al., 2019)](https://arxiv.org/abs/1905.05178) |     81.8      |      67.1      |      77.3      |
 | 14   | MixHop [(Abu-El-Haija et al., ICML'19)](https://arxiv.org/abs/1905.00067) |  81.9 ± 0.4   |   71.4 ± 0.8   |   80.8 ± 0.6   |
->>>>>>> 071ece6c
+| 15   | SGC-PN [(Zhao & Akoglu, 2019)](https://arxiv.org/abs/1909.12223) |  76.4 ± 0.3   |   64.6 ± 0.6   |   79.6 ± 0.2   |
 
 #### Multiplex Node Classification
 
