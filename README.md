![CogDL](http://keg.cs.tsinghua.edu.cn/cogdl/cogdl-logo.png)
===

[![PyPI Latest Release](https://badge.fury.io/py/cogdl.svg)](https://pypi.org/project/cogdl/)
[![Build Status](https://travis-ci.org/THUDM/cogdl.svg?branch=master)](https://travis-ci.org/THUDM/cogdl)
[![Documentation Status](https://readthedocs.org/projects/cogdl/badge/?version=latest)](https://cogdl.readthedocs.io/en/latest/?badge=latest)
[![Coverage Status](https://coveralls.io/repos/github/THUDM/cogdl/badge.svg?branch=master)](https://coveralls.io/github/THUDM/cogdl?branch=master)
[![License](https://img.shields.io/github/license/thudm/cogdl)](https://github.com/THUDM/cogdl/blob/master/LICENSE)
[![Code Style](https://img.shields.io/badge/code%20style-black-000000.svg)](https://github.com/ambv/black)

**[Homepage](http://keg.cs.tsinghua.edu.cn/cogdl)** | **[BAAI link](http://open.baai.ac.cn/cogdl-toolkit)** | **[Documentation](https://cogdl.readthedocs.io)** | **[Poster](https://qibinc.github.io/cogdl-leaderboard/poster.pdf)** | **[中文](./README_CN.md)**

CogDL is a graph representation learning toolkit that allows researchers and developers to easily train and compare baseline or custom models for node classification, link prediction and other tasks on graphs. It provides implementations of many popular models, including: non-GNN Baselines like Deepwalk, LINE, NetMF, GNN Baselines like GCN, GAT, GraphSAGE.

Note that CogDL is **still actively under development**, so feedback and contributions are welcome.
Feel free to submit your contributions as a pull request.

CogDL features:

- Task-Oriented: CogDL focuses on tasks on graphs and provides corresponding models, datasets, and leaderboards.
- Easy-Running: CogDL supports running multiple experiments simultaneously on multiple models and datasets under a specific task using multiple GPUs.
- Multiple Tasks: CogDL supports node classification and link prediction tasks on homogeneous/heterogeneous networks, as well as graph classification.
- Extensibility: You can easily add new datasets, models and tasks and conduct experiments for them!
- Supported tasks:
  - Node classification
  - Link prediction
  - Graph classification
  - Graph pre-training
  - Graph clustering
  - Graph similarity search

## ❗ News

- The new **v0.1.2 release** includes a pre-training task, many examples, OGB datasets, some knowledge graph embedding methods, and some graph neural network models. The coverage of CogDL is increased to 80%. Some new APIs, such as `Trainer` and `Sampler`, are developed and being tested. 

- The new **v0.1.1 release** includes the knowledge link prediction task, many state-of-the-art models, and `optuna` support. We also have a [Chinese WeChat post](https://mp.weixin.qq.com/s/IUh-ctQwtSXGvdTij5eDDg) about the CogDL release.

## Getting Started

### Requirements and Installation

- Python version >= 3.6
- PyTorch version >= 1.0.0
- PyTorch Geometric (recommended)
- Deep Graph Library (optional)

Please follow the instructions here to install PyTorch: https://github.com/pytorch/pytorch#installation, PyTorch Geometric https://github.com/rusty1s/pytorch_geometric/#installation and Deep Graph Library https://docs.dgl.ai/install/index.html.

Install cogdl with other dependencies: 

```bash
pip install cogdl
```

If you want to experiment with the latest CogDL features which did not get released yet, you can install CogDL via:

```bash
git clone git@github.com:THUDM/cogdl.git
cd cogdl
pip install -e .
```

### Docker container

You might also opt to use a Docker container. There is an image available in this repo that you can build with the Torch and CUDA versions available in your system. To build the docker image just run:

```
docker build --build-arg CUDA=YOUR_CUDA_VERSION --build-arg TORCH=YOUR_TORCH_VERSION --tag cogdl .
```

Where `YOUR_CUDA_VERSION` should be cuxxx representing your cuda version (or just cpu) and `YOUR_TORCH_VERSION` should be the version of PyTorch you want to use. For example, to run with CUDA 10.1 and PyTorch 1.7.0 you can run:
```
docker build --build-arg CUDA=cu101 --build-arg TORCH=1.7.0 --tag cogdl .
```

Then you can start the container by running:
```
docker run -it -v cogdl:/cogdl cogdl /bin/bash
```

And then clone your fork or this repository into the cogdl folder:
```
git clone https://github.com/THUDM/cogdl /cogdl
```

**Note:** if you install a version of torch different from 1.7.0, there might be some problems with the libraries torchvision and torchaudio. You might have to reinstall them by hand.

## Usage

### API Usage

You can run all kinds of experiments through CogDL APIs, including: `build_dataset`, `build_model`, and `build_task`. You can also use your own datasets and models for experiments. Some examples are provided in the [examples/](https://github.com/THUDM/cogdl/tree/master/examples/), including [gcn.py](https://github.com/THUDM/cogdl/tree/master/examples/gcn.py). 

```python
# Set hyper-parameters for experiments
args = get_default_args()
args.task = 'node_classification'
args.dataset = 'cora'
args.model = 'gcn'
# Set datasets
dataset = build_dataset(args)
args.num_features = dataset.num_features
args.num_classes = dataset.num_classes
args.num_layers = 2
# Build models
model = build_model(args)
# Train and evaluate models
task = build_task(args, dataset=dataset, model=model)
ret = task.train()
```

### Command-Line Usage

You can use `python scripts/train.py --task example_task --dataset example_dataset --model example_method` to run example_method on example_data and evaluate it via example_task.

- --task, downstream tasks to evaluate representation like node_classification, unsupervised_node_classification, link_prediction. More tasks can be found in the [cogdl/tasks](https://github.com/THUDM/cogdl/tree/master/cogdl/tasks).
- --dataset, dataset name to run, can be a list of datasets with space like `cora citeseer ppi`. Supported datasets include
'cora', 'citeseer', 'pumbed', 'PPI', 'wikipedia', 'blogcatalog', 'flickr'. More datasets can be found in the [cogdl/datasets](https://github.com/THUDM/cogdl/tree/master/cogdl/datasets).
- --model, model name to run, can be a list of models like `deepwalk line prone`. Supported models include
'gcn', 'gat', 'graphsage', 'deepwalk', 'node2vec', 'hope', 'grarep', 'netmf', 'netsmf', 'prone'. More models can be found in the [cogdl/models](https://github.com/THUDM/cogdl/tree/master/cogdl/models).

For example, if you want to run Deepwalk, Line, Netmf on Wikipedia with node classification task, with 5 different seeds:

```bash
$ python scripts/train.py --task unsupervised_node_classification --dataset wikipedia --model line netmf --seed 0 1 2 3 4
```

Expected output:

| Variant                | Micro-F1 0.1   | Micro-F1 0.3   | Micro-F1 0.5   | Micro-F1 0.7   | Micro-F1 0.9   |
|------------------------|----------------|----------------|----------------|----------------|----------------|
| ('wikipedia', 'line')  | 0.4069±0.0011  | 0.4071±0.0010  | 0.4055±0.0013  | 0.4054±0.0020  | 0.4080±0.0042  |
| ('wikipedia', 'netmf') | 0.4551±0.0024  | 0.4932±0.0022  | 0.5046±0.0017  | 0.5084±0.0057  | 0.5125±0.0035  |

If you want to run parallel experiments on your server with multiple GPUs on multiple models gcn, gat on multiple datasets Cora, Citeseer with node classification task:

```bash
$ python scripts/parallel_train.py --task node_classification --dataset cora --model gcn gat --device-id 0 1 --seed 0 1 2 3 4
```

Expected output:

| Variant         | Acc           |
| --------------- | ------------- |
| ('cora', 'gcn') | 0.8236±0.0033 |
| ('cora', 'gat') | 0.8262±0.0032 |


## Model Characteristics

We summarize the characteristics of all methods for different tasks in the following, where reproducibility means whether the model is reproduced in our experimental setting currently. 

### Unsupervised Graph Embedding Methods

| Algorithm |      Directed      |       Weight       |  Shallow network   | Matrix factorization |      Sampling      |  Reproducibility   |    GPU support     |
| --------- | :----------------: | :----------------: | :----------------: | :------------------: | :----------------: | :----------------: | :----------------: |
| DeepWalk  |                    |                    | :heavy_check_mark: |                      |                    | :heavy_check_mark: |                    |
| LINE      | :heavy_check_mark: | :heavy_check_mark: | :heavy_check_mark: |                      | :heavy_check_mark: | :heavy_check_mark: |                    |
| Node2vec  | :heavy_check_mark: | :heavy_check_mark: | :heavy_check_mark: |                      | :heavy_check_mark: | :heavy_check_mark: |                    |
| SDNE      | :heavy_check_mark: | :heavy_check_mark: | :heavy_check_mark: |                      |                    | :heavy_check_mark: | :heavy_check_mark: |
| DNGR      | :heavy_check_mark: | :heavy_check_mark: | :heavy_check_mark: |                      |                    |                    | :heavy_check_mark: |
| HOPE      | :heavy_check_mark: | :heavy_check_mark: |                    |  :heavy_check_mark:  |                    | :heavy_check_mark: |                    |
| GraRep    | :heavy_check_mark: | :heavy_check_mark: |                    |  :heavy_check_mark:  |                    |                    |                    |
| NetMF     | :heavy_check_mark: | :heavy_check_mark: |                    |  :heavy_check_mark:  |                    | :heavy_check_mark: |                    |
| NetSMF    |                    | :heavy_check_mark: |                    |  :heavy_check_mark:  | :heavy_check_mark: | :heavy_check_mark: |                    |
| ProNE     | :heavy_check_mark: | :heavy_check_mark: |                    |  :heavy_check_mark:  |                    | :heavy_check_mark: |                    |


### Graph Neural Networks

| Algorithm   |       Weight       |      Sampling      |     Attention      |     Inductive      |  Reproducibility   |    GPU support     |
| ----------- | :----------------: | :----------------: | :----------------: | :----------------: | :----------------: | :----------------: |
| Graph U-Net | :heavy_check_mark: | :heavy_check_mark: |                    |                    | :heavy_check_mark: | :heavy_check_mark: |
| MixHop      | :heavy_check_mark: |                    |                    |                    | :heavy_check_mark: | :heavy_check_mark: |
| Dr-GAT      |                    |                    | :heavy_check_mark: | :heavy_check_mark: | :heavy_check_mark: | :heavy_check_mark: |
| GAT         |                    |                    | :heavy_check_mark: | :heavy_check_mark: | :heavy_check_mark: | :heavy_check_mark: |
| DGI         | :heavy_check_mark: | :heavy_check_mark: |                    | :heavy_check_mark: | :heavy_check_mark: | :heavy_check_mark: |
| GCN         | :heavy_check_mark: |                    |                    | :heavy_check_mark: | :heavy_check_mark: | :heavy_check_mark: |
| GraphSAGE   | :heavy_check_mark: | :heavy_check_mark: |                    | :heavy_check_mark: | :heavy_check_mark: | :heavy_check_mark: |
| Chebyshev   | :heavy_check_mark: |                    |                    | :heavy_check_mark: | :heavy_check_mark: | :heavy_check_mark: |
| GRAND       | :heavy_check_mark: |                    |                    |                    | :heavy_check_mark: | :heavy_check_mark: |
| GCNII       | :heavy_check_mark: |                    |                    | :heavy_check_mark: | :heavy_check_mark: | :heavy_check_mark: |
| DeeperGCN   | :heavy_check_mark: | :heavy_check_mark: |                    | :heavy_check_mark: | :heavy_check_mark: | :heavy_check_mark: |
| MVGRL       | :heavy_check_mark: |                    |                    | :heavy_check_mark: | :heavy_check_mark: | :heavy_check_mark: |
| GraphMix    | :heavy_check_mark: |                    |                    |                    | :heavy_check_mark: | :heavy_check_mark: |
| DisenGCN    | :heavy_check_mark: |                    |                    |                    | :heavy_check_mark: | :heavy_check_mark: |
| PPNP/APPNP  | :heavy_check_mark: |                    |                    | :heavy_check_mark: | :heavy_check_mark: | :heavy_check_mark: |

### Heterogeneous Graph Embedding Methods

| Algorithm    |     Multi-Node     |     Multi-Edge     |     Attribute      |     Supervised     |      MetaPath      |  Reproducibility   |    GPU support     |
| ------------ | :----------------: | :----------------: | :----------------: | :----------------: | :----------------: | :----------------: | :----------------: |
| GATNE        | :heavy_check_mark: | :heavy_check_mark: | :heavy_check_mark: |                    | :heavy_check_mark: | :heavy_check_mark: | :heavy_check_mark: |
| Metapath2vec | :heavy_check_mark: |                    |                    |                    | :heavy_check_mark: | :heavy_check_mark: |                    |
| PTE          | :heavy_check_mark: |                    |                    |                    |                    | :heavy_check_mark: |                    |
| Hin2vec      | :heavy_check_mark: |                    |                    |                    | :heavy_check_mark: | :heavy_check_mark: | :heavy_check_mark: |
| GTN          | :heavy_check_mark: |                    | :heavy_check_mark: | :heavy_check_mark: | :heavy_check_mark: | :heavy_check_mark: | :heavy_check_mark: |
| HAN          | :heavy_check_mark: |                    | :heavy_check_mark: | :heavy_check_mark: | :heavy_check_mark: | :heavy_check_mark: | :heavy_check_mark: |

### Methods for Graph Classification

| Algorithm  |    Node feature    |    Unsupervised    |    Graph kernel    |  Shallow network   |  Reproducibility   |    GPU support     |
| ---------- | :----------------: | :----------------: | :----------------: | :----------------: | :----------------: | :----------------: |
| Infograph  | :heavy_check_mark: | :heavy_check_mark: |                    |                    | :heavy_check_mark: | :heavy_check_mark: |
| Diffpool   | :heavy_check_mark: |                    |                    |                    | :heavy_check_mark: | :heavy_check_mark: |
| Graph2Vec  |                    | :heavy_check_mark: | :heavy_check_mark: | :heavy_check_mark: | :heavy_check_mark: |                    |
| Sortpool   | :heavy_check_mark: |                    |                    |                    | :heavy_check_mark: | :heavy_check_mark: |
| GIN        | :heavy_check_mark: |                    |                    |                    | :heavy_check_mark: | :heavy_check_mark: |
| PATCHY_SAN | :heavy_check_mark: |                    | :heavy_check_mark: |                    | :heavy_check_mark: | :heavy_check_mark: |
| DGCNN      | :heavy_check_mark: |                    |                    |                    | :heavy_check_mark: | :heavy_check_mark: |
| DGK        |                    | :heavy_check_mark: | :heavy_check_mark: | :heavy_check_mark: |                    |                    |
| HGP-SL     | :heavy_check_mark: | :heavy_check_mark: |                    |                    | :heavy_check_mark: | :heavy_check_mark: |
| SAGPool    | :heavy_check_mark: |                    |                    |                    | :heavy_check_mark: | :heavy_check_mark: |


## Leaderboard

CogDL provides several downstream tasks including node classification (with or without node attributes), link prediction (with or without attributes, heterogeneous or not). These leaderboards maintain state-of-the-art results and benchmarks on these tasks.

### Node Classification

#### Unsupervised Multi-label Node Classification

This leaderboard reports unsupervised multi-label node classification setting. we run all algorithms on several real-world datasets and report the sorted experimental results (Micro-F1 score with 90% labels as training data in L2 normalization logistic regression).

| Rank | Method                                                       |    PPI    | Blogcatalog | Wikipedia |
| ---- | ------------------------------------------------------------ | :-------: | :---------: | :-------: |
| 1    | ProNE [(Zhang et al, IJCAI'19)](https://www.ijcai.org/Proceedings/2019/0594.pdf) | **26.32** |  **43.63**  |   57.64   |
| 2    | NetMF [(Qiu et al, WSDM'18)](http://arxiv.org/abs/1710.02971) |   24.86   |    43.49    | **58.46** |
| 3    | Node2vec [(Grover et al, KDD'16)](http://dl.acm.org/citation.cfm?doid=2939672.2939754) |   22.97   |    42.29    |   56.00   |
| 4    | NetSMF [(Qiu et at, WWW'19)](https://arxiv.org/abs/1906.11156) |   24.39   |    43.21    |   51.42   |
| 5    | LINE [(Tang et al, WWW'15)](http://arxiv.org/abs/1503.03578) |   23.20   |   39.21   |   52.99   |
| 6    | DeepWalk [(Perozzi et al, KDD'14)](http://arxiv.org/abs/1403.6652) |   22.59   |    42.69    |   51.38   |
| 7    | Spectral [(Tang et al, Data Min Knowl Disc (2011))](https://link.springer.com/article/10.1007/s10618-010-0210-x) |   23.33   |    42.40    |   50.33   |
| 8    | Hope [(Ou et al, KDD'16)](http://dl.acm.org/citation.cfm?doid=2939672.2939751) |   22.94   |    34.82    |   55.43   |
| 9    | SDNE [(Wang et al, KDD'16)](https://www.kdd.org/kdd2016/papers/files/rfp0191-wangAemb.pdf) |   20.14   |    40.32    |   48.24   |
| 10   | GraRep [(Cao et al, CIKM'15)](http://dl.acm.org/citation.cfm?doid=2806416.2806512) |   22.03   |    33.99    |   55.59   |
| 11   | DNGR [(Cao et al, AAAI'16)](https://www.aaai.org/ocs/index.php/AAAI/AAAI16/paper/download/12423/11715) |   16.45   |    28.54    |   48.57   |

#### Semi-Supervised Node Classification with Attributes

This leaderboard reports the semi-supervised node classification under a transductive setting including several popular graph neural network methods.

| Rank | Method                                                       |     Cora      |    Citeseer    |     Pubmed     |
| ---- | ------------------------------------------------------------ | :-----------: | :------------: | :------------: |
| 1    | Grand([Feng et al., NIPS'20](https://arxiv.org/pdf/2005.11079.pdf)) |  84.8 ± 0.3   | **75.1 ± 0.3** | **82.4 ± 0.4** |
| 2    | GCNII([Chen et al., ICML'20](https://arxiv.org/pdf/2007.02133.pdf)) | **85.1± 0.3** |   71.3 ± 0.4   |   80.2 ± 0.3   |
| 3    | DR-GAT [(Zou et al., 2019)](https://arxiv.org/abs/1907.02237) |  83.6 ± 0.5   |   72.8 ± 0.8   |   79.1 ± 0.3   |
| 4    | MVGRL [(Hassani et al., KDD'20)](https://arxiv.org/pdf/2006.05582v1.pdf) |  83.6 ± 0.2   |   73.0 ± 0.3   |   80.1 ± 0.7   |
| 5    | APPNP [(Klicpera et al., ICLR'19)](https://arxiv.org/pdf/1810.05997.pdf) |  82.5 ± 0.8   |   71.2 ± 0.2   |   80.2 ± 0.2   |
| 6    | GAT [(Veličković et al., ICLR'18)](https://arxiv.org/abs/1710.10903) |  82.9 ± 0.8   |   71.0 ± 0.3   |   78.9 ± 0.3   |
| 7    | GCN [(Kipf et al., ICLR'17)](https://arxiv.org/abs/1609.02907) |  82.3 ± 0.3   |   71.4 ± 0.4   |   79.5 ± 0.2   |
| 8    | SRGCN                                                        |  82.2 ± 0.2   |   72.8 ± 0.2   |   79.0 ± 0.4   |
| 9    | DGI [(Veličković et al., ICLR'19)](https://arxiv.org/abs/1809.10341) |  82.0 ± 0.2   |   71.2 ± 0.4   |   76.5 ± 0.6   |
| 10    | GraphSAGE [(Hamilton et al., NeurIPS'17)](https://arxiv.org/abs/1706.02216) |  80.1 ± 0.2   |   66.2 ± 0.4   |   77.2 ± 0.7   |
| 11   | GraphSAGE(unsup)[(Hamilton et al., NeurIPS'17)](https://arxiv.org/abs/1706.02216) |  78.2 ± 0.9   |   65.8 ± 1.0   |   78.2 ± 0.7   |
| 12   | Chebyshev [(Defferrard et al., NeurIPS'16)](https://arxiv.org/abs/1606.09375) |  79.0 ± 1.0   |   69.8 ± 0.5   |   68.6 ± 1.0   |
| 13   | Graph U-Net [(Gao et al., 2019)](https://arxiv.org/abs/1905.05178) |     81.8      |      67.1      |      77.3      |
| 14   | MixHop [(Abu-El-Haija et al., ICML'19)](https://arxiv.org/abs/1905.00067) |  81.9 ± 0.4   |   71.4 ± 0.8   |   80.8 ± 0.6   |
| 15   | SGC-PN [(Zhao & Akoglu, 2019)](https://arxiv.org/abs/1909.12223) |  76.4 ± 0.3   |   64.6 ± 0.6   |   79.6 ± 0.3   |

#### Multiplex Node Classification

For multiplex node classification, we use macro F1 to evaluate models. We evaluate all models under the setting and datasets of GTN.

| Rank | Method                                                       |    DBLP     |    ACM    |   IMDB    |
| ---- | ------------------------------------------------------------ | :---------: | :-------: | :-------: |
| 1    | GTN [(Yun et al, NeurIPS'19)](https://arxiv.org/abs/1911.06455) | **92.03** | **90.85** | **59.24** |
| 2    | HAN [(Xiao et al, WWW'19)](https://arxiv.org/abs/1903.07293) |    91.21    |   87.25   |   53.94   |
| 3    | GCC [(Qiu et al, KDD'20)](http://keg.cs.tsinghua.edu.cn/jietang/publications/KDD20-Qiu-et-al-GCC-GNN-pretrain.pdf) |    79.42    |   86.82   |    55.86  |
| 4    | PTE [(Tang et al, KDD'15)](https://arxiv.org/abs/1508.00200) |    78.65    |   87.44   |   48.91   |
| 5    | Metapath2vec [(Dong et al, KDD'17)](https://ericdongyx.github.io/papers/KDD17-dong-chawla-swami-metapath2vec.pdf) |    75.18    |   88.79   |   43.10   |
| 6    | Hin2vec [(Fu et al, CIKM'17)](https://dl.acm.org/doi/10.1145/3132847.3132953) |    74.31    |   84.66   |   44.04   |

### Link Prediction

#### Link Prediction

For link prediction, we adopt Area Under the Receiver Operating Characteristic Curve (ROC AUC), which represents the probability that vertices in a random unobserved link are more similar than those in a random nonexistent link. We evaluate these measures while removing 10 percents of edges on these dataset. We repeat our experiments for 10 times and report the results in order.

| Rank | Method                                                       |    PPI    |   Wikipedia   |
| ---- | ------------------------------------------------------------ | :-------: | :-----------: |
| 1    | ProNE [(Zhang et al, IJCAI'19)](https://www.ijcai.org/Proceedings/2019/0594.pdf) |   79.93   |   **82.74**   |
| 2    | NetMF [(Qiu et al, WSDM'18)](http://arxiv.org/abs/1710.02971) |   79.04   |     73.24     |
| 3    | Hope [(Ou et al, KDD'16)](http://dl.acm.org/citation.cfm?doid=2939672.2939751) | **80.21** |     68.89     |
| 4    | LINE [(Tang et al, WWW'15)](http://arxiv.org/abs/1503.03578) |   73.75   |     66.51     |
| 5    | Node2vec [(Grover et al, KDD'16)](http://dl.acm.org/citation.cfm?doid=2939672.2939754) |   70.19   |     66.60     |
| 6    | NetSMF [(Qiu et at, WWW'19)](https://arxiv.org/abs/1906.11156) |   68.64   |     67.52     |
| 7    | DeepWalk [(Perozzi et al, KDD'14)](http://arxiv.org/abs/1403.6652) |   69.65   |     65.93     |
| 8    | SDNE [(Wang et al, KDD'16)](https://www.kdd.org/kdd2016/papers/files/rfp0191-wangAemb.pdf) |   54.87   |     60.72     |

#### Multiplex Link Prediction

For multiplex link prediction, we adopt Area Under the Receiver Operating Characteristic Curve (ROC AUC). We evaluate these measures while removing 15 percents of edges on these dataset. We repeat our experiments for 10 times and report the three matrices in order.

| Rank | Method                                                       |  Amazon   |  YouTube  |  Twitter  |
| ---- | ------------------------------------------------------------ | :-------: | :-------: | :-------: |
| 1    | GATNE [(Cen et al, KDD'19)](https://arxiv.org/abs/1905.01669) |   97.44   | **84.61** | **92.30** |
| 2    | NetMF [(Qiu et al, WSDM'18)](http://arxiv.org/abs/1710.02971) | **97.72** |   82.53   |   73.75   |
| 3    | ProNE [(Zhang et al, IJCAI'19)](https://www.ijcai.org/Proceedings/2019/0594.pdf) |   96.51   |   78.96   |   81.32   |
| 4    | Node2vec [(Grover et al, KDD'16)](http://dl.acm.org/citation.cfm?doid=2939672.2939754) |   86.86   |   74.01   |   78.30   |
| 5    | DeepWalk [(Perozzi et al, KDD'14)](http://arxiv.org/abs/1403.6652) |   92.54   |   74.31   |   60.29   |
| 6    | LINE [(Tang et al, WWW'15)](http://arxiv.org/abs/1503.03578) |   92.56   |   73.40   |   60.36   |
| 7    | Hope [(Ou et al, KDD'16)](http://dl.acm.org/citation.cfm?doid=2939672.2939751) |   94.39   |   74.66   |   70.61   |
| 8    | GraRep [(Cao et al, CIKM'15)](http://dl.acm.org/citation.cfm?doid=2806416.2806512) |   83.88   |   71.37   |   49.64   |

### Graph Classification

This leaderboard reports the performance of graph classification methods. we run all algorithms on several datasets and report the sorted experimental results.

| Rank | Method                                                       |   MUTAG   |   IMDB-B   |   IMDB-M   |   PROTEINS   |   COLLAB   |
| :--- | :----------------------------------------------------------- | :-------: | :--------: | :--------: | :----------: | :--------: |
| 1    | GIN [(Xu et al, ICLR'19)](https://openreview.net/forum?id=ryGs6iA5Km) | **92.06** | **76.10** | 51.80 | 75.19 | 79.52 |
| 2    | Infograph [(Sun et al, ICLR'20)](https://openreview.net/forum?id=r1lfF2NYvH) | 88.95 | 74.50  | 51.33  |  73.93   | 79.4 |
| 3    | DiffPool [(Ying et al, NeuIPS'18)](https://arxiv.org/abs/1806.08804) | 85.18 | 72.40 | 50.50 |  75.30   | 79.27 |
| 4    | SortPool [(Zhang et al, AAAI'18)](https://www.cse.wustl.edu/~muhan/papers/AAAI_2018_DGCNN.pdf) | 87.25 | 75.40 | 50.47 |  73.23  | 80.07 |
| 5    | Graph2Vec [(Narayanan et al, CoRR'17)](https://arxiv.org/abs/1707.05005) | 83.68 | 73.90  | **52.27**  |  73.30   | **85.58**  |
| 6    | PATCH_SAN [(Niepert et al, ICML'16)](https://arxiv.org/pdf/1605.05273.pdf) | 86.12 | 76.00  | 46.40 |  **75.38**  | 74.34 |
| 7    | HGP-SL [(Zhang et al, AAAI'20)](https://arxiv.org/abs/1911.05954) | 81.93 | 74.00 | 49.53 |  73.94   |   82.08   |
| 8    | DGCNN [(Wang et al, ACM Transactions on Graphics'17)](https://arxiv.org/abs/1801.07829) | 83.33 | 69.50  | 46.33  |  66.67   | 77.45  |
| 9    | SAGPool [(J. Lee, ICML'19)](https://arxiv.org/abs/1904.08082) | 55.55 | 63.00  | 51.33  |  72.59   |   /    |
| 10    | DGK [(Yanardag et al, KDD'15)](https://dl.acm.org/doi/10.1145/2783258.2783417) | 83.68 | 55.00  | 40.40  |  72.59   |   /    |

If you have ANY difficulties to get things working in the above steps, feel free to open an issue. You can expect a reply within 24 hours.

<<<<<<< HEAD
### Attributed graph clustering

For attributed graph clustering, we adopt accuracy, normalized mutual information(NMI) and Micro F1 score. We only evaluate these measures on Cora dataset because we are still working on experiments with Citeseer and Pubmed dataset.

| Rank | Method                                                       |   Accuracy   |   NMI   |   Micro F1   |
| :--- | :----------------------------------------------------------- | :-------: | :--------: | :--------: |
| 1 | DAEGC [(Wang et al, IJCAI'19)](https://arxiv.org/pdf/1906.06532.pdf) | 43.59 | **45.96** | **47.70** |
| 2   | AGC [(Zhang et al, IJCAI'20)](https://arxiv.org/pdf/1906.01210.pdf) | **47.71** | 42.15  | 45.93  |
| 3    | NetMF [(Qiu et al, WSDM'18)](http://arxiv.org/abs/1710.02971) | 45.48 | 40.92 | 40.20 |
| 4    | DeepWalk [(Perozzi et al, KDD'14)](http://arxiv.org/abs/1403.6652) | 38.34 | 38.90 | 39.07 |
| 5    | ProNE [(Zhang et al, IJCAI'19)](https://www.ijcai.org/Proceedings/2019/0594.pdf)  | 31.12 | 30.76  | 33.02  |
| 6    | LINE [(Tang et al, WWW'15)](http://arxiv.org/abs/1503.03578)  | 26.17 | 25.48  | 28.15  |
| 7    | KMeans  | 33.47 | 14.55  | 27.11  |
| 8    | Spectral  | 24.14 | 14.39  | 25.53  |


## Customization

### Submit Your State-of-the-art

If you have a well-performed algorithm and are willing to publish it, you can submit your implementation via [opening an issue](https://github.com/THUDM/cogdl/issues) or [join our slack group](https://join.slack.com/t/cogdl/shared_invite/enQtODgyMjY5MTY0NTY3LWQ5YTMwMWQzN2U2YTY0YWM2ZjhkNWUyZmE5ZmQyMTEyMGVkMzI0MjdlMGZlYmYzOWIwMTkyZGZmYTRjNGYxOGM). After evaluating its originality, creativity and efficiency, we will add your method's performance into our leaderboard.
=======
## Contributing
>>>>>>> ecc5815e

### Add Your Own Dataset

If you have a unique and interesting dataset and are willing to publish it, you can submit your dataset via opening an issue in our repository, we will run all suitable methods on your dataset and update our leaderboard. 

### Implement Your Own Model

If you have a well-performed algorithm and are willing to implement it in our toolkit to help more people, you can create a pull request, detailed information can be found [here](https://help.github.com/en/articles/creating-a-pull-request). 

Before committing your modification, please first run `pre-commit install` to setup the git hook for checking code format and style using `black` and `flake8`. Then the `pre-commit` will run automatically on `git commit`! Detailed information of `pre-commit` can be found [here](https://pre-commit.com/).

#### A brief guide to having a successful pull request (unit test)

To have a successful pull request, you need to have at least (1) your model script and (2) a unit test.

You might be confused why your pull request was rejected because of 'Coverage decreased ...' issue even though your model is working fine locally. This is because you have not included a unit test, which essentially runs through the extra lines of code you added. The Travis CI service used by Github conducts all unit tests on the code you committed and checks how many lines of the code have been checked by the unit tests, and if a significant portion of your code has not been checked (insufficient coverage), the pull request is rejected.

So how do you do a unit test? Let's say you implement a GNN model in a script models/nn/abcgnn.py that does the task of node classification. Then, you need to add a unit test inside the script tests/tasks/test_node_classification.py (or whatever relevant task your model does). To add the unit test, you simply add a function test_abcgnn_cora() (just follow the format of the other unit tests already in the script), fill it with required arguments and the last line in the function 'assert 0 <= ret["Acc"] <= 1' is the very basic sanity check conducted by the unit test. Then, in the main section, remember to call your test_abcgnn_cora() function. After modifying tests/tasks/test_node_classification.py, commit it together with your models/nn/abcgnn.py and your pull request should pass.

It is also a good idea to include an example script examples/gnn_models/abcgnn.py to show how your model can be run with appropriate arguments.<|MERGE_RESOLUTION|>--- conflicted
+++ resolved
@@ -323,7 +323,6 @@
 
 If you have ANY difficulties to get things working in the above steps, feel free to open an issue. You can expect a reply within 24 hours.
 
-<<<<<<< HEAD
 ### Attributed graph clustering
 
 For attributed graph clustering, we adopt accuracy, normalized mutual information(NMI) and Micro F1 score. We only evaluate these measures on Cora dataset because we are still working on experiments with Citeseer and Pubmed dataset.
@@ -340,18 +339,11 @@
 | 8    | Spectral  | 24.14 | 14.39  | 25.53  |
 
 
-## Customization
-
-### Submit Your State-of-the-art
-
-If you have a well-performed algorithm and are willing to publish it, you can submit your implementation via [opening an issue](https://github.com/THUDM/cogdl/issues) or [join our slack group](https://join.slack.com/t/cogdl/shared_invite/enQtODgyMjY5MTY0NTY3LWQ5YTMwMWQzN2U2YTY0YWM2ZjhkNWUyZmE5ZmQyMTEyMGVkMzI0MjdlMGZlYmYzOWIwMTkyZGZmYTRjNGYxOGM). After evaluating its originality, creativity and efficiency, we will add your method's performance into our leaderboard.
-=======
 ## Contributing
->>>>>>> ecc5815e
 
 ### Add Your Own Dataset
 
-If you have a unique and interesting dataset and are willing to publish it, you can submit your dataset via opening an issue in our repository, we will run all suitable methods on your dataset and update our leaderboard. 
+If you have a unique and interesting dataset and are willing to publish it, you can submit your dataset via [opening an issue](https://github.com/THUDM/cogdl/issues) in our repository, we will run all suitable methods on your dataset and update our leaderboard. 
 
 ### Implement Your Own Model
 
