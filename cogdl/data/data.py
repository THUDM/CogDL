import re
import copy
from contextlib import contextmanager
import scipy.sparse as sp

import torch
import numpy as np
from cogdl.utils import (
    csr2coo,
    coo2csr_index,
    add_remaining_self_loops,
    remove_self_loops,
    symmetric_normalization,
    row_normalization,
    get_degrees,
)
<<<<<<< HEAD
from cogdl.operators.graph_ops import sample_adj_c, subgraph_c
=======
from cogdl.operators.sample import sample_adj_c
>>>>>>> 94b8bc9b

indicator = False
subgraph_c = None


class BaseGraph(object):
    def __init__(self):
        pass

    def eval(self):
        pass

    def train(self):
        pass

    def __getitem__(self, key):
        r"""Gets the data of the attribute :obj:`key`."""
        return getattr(self, key)

    def __setitem__(self, key, value):
        """Sets the attribute :obj:`key` to :obj:`value`."""
        setattr(self, key, value)

    @property
    def keys(self):
        r"""Returns all names of graph attributes."""
        keys = [key for key in self.__dict__.keys() if self[key] is not None]
        keys = [key for key in keys if key[:2] != "__" and key[-2:] != "__"]
        return keys

    def __len__(self):
        r"""Returns the number of all present attributes."""
        return len(self.keys)

    def __contains__(self, key):
        r"""Returns :obj:`True`, if the attribute :obj:`key` is present in the
        data."""
        return key in self.keys

    def __iter__(self):
        r"""Iterates over all present attributes in the data, yielding their
        attribute names and content."""
        for key in sorted(self.keys):
            yield key, self[key]

    def __call__(self, *keys):
        r"""Iterates over all attributes :obj:`*keys` in the data, yielding
        their attribute names and content.
        If :obj:`*keys` is not given this method will iterative over all
        present attributes."""
        for key in sorted(self.keys) if not keys else keys:
            if self[key] is not None:
                yield key, self[key]

    def cat_dim(self, key, value):
        r"""Returns the dimension in which the attribute :obj:`key` with
        content :obj:`value` gets concatenated when creating batches.

        .. note::

            This method is for internal use only, and should only be overridden
            if the batch concatenation process is corrupted for a specific data
            attribute.
        """
        # `*index*` and `*face*` should be concatenated in the last dimension,
        # everything else in the first dimension.
        return -1 if bool(re.search("(index|face)", key)) else 0

    def __inc__(self, key, value):
        r""" "Returns the incremental count to cumulatively increase the value
        of the next attribute of :obj:`key` when creating batches.

        .. note::

            This method is for internal use only, and should only be overridden
            if the batch concatenation process is corrupted for a specific data
            attribute.
        """
        # Only `*index*` and `*face*` should be cumulatively summed up when
        # creating batches.
        return self.num_nodes if bool(re.search("(index|face)", key)) else 0

    def __cat_dim__(self, key, value=None):
        return self.cat_dim(key, value)

    def apply(self, func, *keys):
        r"""Applies the function :obj:`func` to all attributes :obj:`*keys`.
        If :obj:`*keys` is not given, :obj:`func` is applied to all present
        attributes.
        """
        for key, item in self(*keys):
            if isinstance(item, Adjacency):
                self[key] = func(item)
            if not isinstance(item, torch.Tensor):
                continue
            self[key] = func(item)
        return self

    def contiguous(self, *keys):
        r"""Ensures a contiguous memory layout for all attributes :obj:`*keys`.
        If :obj:`*keys` is not given, all present attributes are ensured to
        have a contiguous memory layout."""
        return self.apply(lambda x: x.contiguous(), *keys)

    def to(self, device, *keys):
        r"""Performs tensor dtype and/or device conversion to all attributes
        :obj:`*keys`.
        If :obj:`*keys` is not given, the conversion is applied to all present
        attributes."""
        return self.apply(lambda x: x.to(device), *keys)

    def cuda(self, *keys):
        return self.apply(lambda x: x.cuda(), *keys)


class Adjacency(BaseGraph):
    def __init__(self, row=None, col=None, row_ptr=None, weight=None, attr=None, num_nodes=None, **kwargs):
        super(Adjacency, self).__init__()
        self.row = row
        self.col = col
        self.row_ptr = row_ptr
        self.weight = weight
        self.attr = attr
        self.__num_nodes__ = num_nodes
        self.__normed__ = None
        self.__in_norm__ = self.__out_norm__ = None
        self.__symmetric__ = True
        for key, item in kwargs.items():
            self[key] = item

    def add_remaining_self_loops(self):
        edge_index = torch.stack([self.row, self.col])
        edge_index, self.weight = add_remaining_self_loops(edge_index, num_nodes=self.num_nodes)
        self.row, self.col = edge_index
        if indicator is True:
            self._to_csr()

    def remove_self_loops(self):
        edge_index = torch.stack([self.row, self.col])
        edge_index, self.weight = remove_self_loops(edge_index, self.weight)
        self.row, self.col = edge_index
        if indicator is True:
            self._to_csr()

    def sym_norm(self):
        if self.row is None:
            self.generate_normalization("sym")
        else:
            self.normalize_adj("sym")

    def row_norm(self):
        if self.row is None:
            self.generate_normalization("row")
        else:
            self.normalize_adj("row")
            self.__symmetric__ = False

    def generate_normalization(self, norm="sym"):
        if self.__normed__:
            return
        degrees = (self.row_ptr[1:] - self.row_ptr[:-1]).float()
        if norm == "sym":
            edge_norm = torch.pow(degrees, -0.5).to(self.device)
            edge_norm[torch.isinf(edge_norm)] = 0
            self.__out_norm__ = self.__in_norm__ = edge_norm.view(-1, 1)
        elif norm == "row":
            edge_norm = torch.pow(degrees, -1).to(self.device)
            edge_norm[torch.isinf(edge_norm)] = 0
            self.__out_norm__ = None
            self.__in_norm__ = edge_norm.view(-1, 1)
        else:
            raise NotImplementedError
        self.__normed__ = norm

    def normalize_adj(self, norm="sym"):
        if self.__normed__:
            return
        if self.weight is None or self.weight.shape[0] != self.edge_index.shape[1]:
            self.weight = torch.ones(self.num_edges, device=self.device)

        edge_index = torch.stack([self.row, self.col])
        if norm == "sym":
            self.weight = symmetric_normalization(self.num_nodes, edge_index, self.weight)
        elif norm == "row":
            self.weight = row_normalization(self.num_nodes, edge_index, self.weight)
        else:
            raise NotImplementedError
        self.__normed__ = norm

    def in_degrees(self):
        return self.row_ptr[1:] - self.row_ptr[:-1]

    def convert_csr(self):
        if indicator is True:
            self._to_csr()

    def _to_csr(self):
        self.row_ptr, reindex = coo2csr_index(self.row, self.col, num_nodes=self.num_nodes)
        self.col = self.col[reindex]
        self.row = self.row[reindex]
        if self.weight is None:
            self.weight = torch.ones(self.row.shape[0]).to(self.row.device)
        else:
            self.weight = self.weight[reindex]

    def is_symmetric(self):
        return self.__symmetric__

    def set_symmetric(self, val):
        assert val in [True, False]
        self.__symmetric__ = val

    @property
    def degrees(self):
        if self.row_ptr is not None:
            return self.row_ptr[1:] - self.row_ptr[:-1]
        else:
            edge_index = torch.stack([self.row, self.col])
            return get_degrees(edge_index, num_nodes=self.num_nodes)

    @property
    def edge_index(self):
        if self.row is None:
            self.row, _, _ = csr2coo(self.row_ptr, self.col, self.weight)
        return torch.stack([self.row, self.col])

    @edge_index.setter
    def edge_index(self, edge_index):
        row, col = edge_index
        if self.row is not None and self.row.shape == row.shape:
            return
        self.row, self.col = row, col
        if indicator is True:
            self._to_csr()

    @property
    def row_indptr(self):
        if self.row_ptr is None:
            self._to_csr()
        return self.row_ptr

    @property
    def num_edges(self):
        if self.row is not None:
            return self.row.shape[0]
        elif self.row_ptr is not None:
            return self.row_ptr[-1]
        else:
            return None

    @property
    def num_nodes(self):
        if self.__num_nodes__ is not None:
            return self.__num_nodes__
        elif self.row_ptr is not None:
            return max(torch.max(self.col).item() + 1, self.row_ptr.shape[0] - 1)
        else:
            return torch.max(torch.stack([self.row, self.col])).item() + 1

    @property
    def device(self):
        return self.row.device if self.row is not None else self.row_ptr.device

    @property
    def keys(self):
        r"""Returns all names of graph attributes."""
        keys = [key for key in self.__dict__.keys() if self[key] is not None]
        keys = [key for key in keys if key[:2] != "__" and key[-2:] != "__"]
        return keys

    def __out_repr__(self):
        if self.row is not None:
            info = ["{}={}".format(key, list(self[key].size())) for key in ["edge_index"]]
        else:
            info = ["{}={}".format(key, list(self[key].size())) for key in ["row", "col"] if self[key] is not None]
        info += [
            "edge_{}={}".format(key, list(self[key].size())) for key in ["weight", "attr"] if self[key] is not None
        ]
        return info

    def __getitem__(self, item):
        assert type(item) == str, f"{item} must be str"
        if item[0] == "_" and item[1] != "_":
            # item = re.search("[_]*(.*)", item).group(1)
            item = item[1:]
        return getattr(self, item)

    def __copy__(self):
        result = self.__class__()
        for key in self.keys:
            setattr(result, key, copy.copy(self[key]))
        result.__num_nodes__ = self.__num_nodes__
        return result

    def __deepcopy__(self, memodict={}):
        result = self.__class__()
        memodict[id(self)] = result
        for k in self.keys:
            v = self[k]
            setattr(result, k, copy.deepcopy(v, memodict))
        result.__num_nodes__ = self.__num_nodes__
        return result

    def __repr__(self):
        info = [
            "{}={}".format(key, list(self[key].size()))
            for key in self.keys
            if not key.startswith("__") and self[key] is not None
        ]
        return "{}({})".format(self.__class__.__name__, ", ".join(info))

    def clone(self):
        return Adjacency.from_dict({k: v.clone() for k, v in self})

    @staticmethod
    def from_dict(dictionary):
        r"""Creates a data object from a python dictionary."""
        data = Adjacency()
        for key, item in dictionary.items():
            data[key] = item
        return data


KEY_MAP = {
    "edge_weight": "weight",
    "edge_attr": "attr",
}
EDGE_INDEX = "edge_index"
EDGE_WEIGHT = "edge_weight"
EDGE_ATTR = "edge_attr"
ROW_PTR = "row_indptr"
COL_INDICES = "col_indices"


def is_adj_key_train(key):
    return key.endswith("_train") and is_read_adj_key(key)


def is_adj_key(key):
    return key in ["row", "col", "row_ptr", "attr", "weight"]


def is_read_adj_key(key):
    return sum([x in key for x in [EDGE_INDEX, EDGE_WEIGHT, EDGE_ATTR]]) > 0 or is_adj_key(key)


class Graph(BaseGraph):
    def __init__(self, x=None, y=None, **kwargs):
        super(Graph, self).__init__()
        self.x = x
        self.y = y

        for key, item in kwargs.items():
            if key == "num_nodes":
                self.__num_nodes__ = item
            elif not is_read_adj_key(key):
                self[key] = item

        num_nodes = x.shape[0] if x is not None else None
        if "edge_index_train" in kwargs:
            self._adj_train = Adjacency(num_nodes=num_nodes)
            for key, item in kwargs.items():
                if is_adj_key_train(key):
                    _key = re.search(r"(.*)_train", key).group(1)
                    if _key.startswith("edge_"):
                        _key = _key.split("edge_")[1]
                    if _key == "index":
                        self._adj_train.edge_index = item
                    else:
                        self._adj_train[_key] = item
        else:
            self._adj_train = None

        self._adj_full = Adjacency(num_nodes=num_nodes)
        for key, item in kwargs.items():
            if is_read_adj_key(key) and not is_adj_key_train(key):
                if key.startswith("edge_"):
                    key = key.split("edge_")[-1]
                if key == "index":
                    self._adj_full.edge_index = item
                else:
                    self._adj_full[key] = item

        self._adj = self._adj_full
        self.__is_train__ = False
        self.__temp_adj_stack__ = list()

    def train(self):
        self.__is_train__ = True
        if self._adj_train is not None:
            self._adj = self._adj_train

    def eval(self):
        self._adj = self._adj_full
        self.__is_train__ = False

    def add_remaining_self_loops(self):
        self._adj_full.add_remaining_self_loops()
        if self._adj_train is not None:
            self._adj_train.add_remaining_self_loops()

    def remove_self_loops(self):
        self._adj_full.remove_self_loops()
        if self._adj_train is not None:
            self._adj_train.remove_self_loops()

    def row_norm(self):
        self._adj.row_norm()

    def sym_norm(self):
        self._adj.sym_norm()

    def is_symmetric(self):
        return self._adj.is_symmetric()

    def set_symmetric(self):
        self._adj.set_symmetric(True)

    def set_asymmetric(self):
        self._adj.set_symmetric(False)

    @contextmanager
    def local_graph(self, key=None):
        self.__temp_adj_stack__.append(self._adj)
        if key is None:
            adj = copy.copy(self._adj)
        else:
            adj = copy.copy(self._adj)
            key = KEY_MAP.get(key, key)
            adj[key] = self._adj[key].clone()
        self._adj = adj
        yield
        del adj
        self._adj = self.__temp_adj_stack__.pop()

    @property
    def edge_index(self):
        return self._adj.edge_index

    @property
    def edge_weight(self):
        if self._adj.weight is None or self._adj.weight.shape[0] != self._adj.col.shape[0]:
            self._adj.weight = torch.ones(self._adj.num_edges, device=self._adj.device)
        return self._adj.weight

    @property
    def edge_attr(self):
        return self._adj.attr

    @edge_index.setter
    def edge_index(self, edge_index):
        row, col = edge_index
        if row.shape[0] != self._adj.row.shape[0]:
            self._adj.row_ptr = None
        self._adj.row = row
        self._adj.col = col

    @edge_weight.setter
    def edge_weight(self, edge_weight):
        self._adj.weight = edge_weight
        self._adj.set_symmetric(False)

    @edge_attr.setter
    def edge_attr(self, edge_attr):
        self._adj.attr = edge_attr

    @property
    def row_indptr(self):
        if self._adj.row_ptr is None:
            self._adj.convert_csr()
        return self._adj.row_ptr

    @property
    def col_indices(self):
        if self._adj.row_ptr is None:
            self._adj.convert_csr()
        return self._adj.col

    @row_indptr.setter
    def row_indptr(self, row_ptr):
        self._adj.row_ptr = row_ptr

    @col_indices.setter
    def col_indices(self, col_indices):
        self._adj.col = col_indices

    @property
    def in_norm(self):
        return self._adj.__in_norm__

    @property
    def out_norm(self):
        return self._adj.__out_norm__

    @property
    def keys(self):
        keys = [key for key in self.__dict__.keys() if self[key] is not None]
        keys = [key for key in keys if key[:2] != "__" and key[-2:] != "__"]
        return keys

    def degrees(self):
        return self._adj.degrees

    def __keys__(self):
        keys = [key for key in self.keys if "adj" not in key]
        return keys

    def __old_keys__(self):
        keys = self.__keys__()
        keys += [EDGE_INDEX, EDGE_ATTR]
        return keys

    def __getitem__(self, key):
        r"""Gets the data of the attribute :obj:`key`."""
        if is_adj_key(key):
            return getattr(self._adj, key)
        else:
            return getattr(self, key)

    def __setitem__(self, key, value):
        if is_adj_key(key):
            self._adj[key] = value
        else:
            setattr(self, key, value)

    @property
    def num_edges(self):
        r"""Returns the number of edges in the graph."""
        return self._adj.num_edges

    @property
    def num_features(self):
        r"""Returns the number of features per node in the graph."""
        if self.x is None:
            return 0
        return 1 if self.x.dim() == 1 else self.x.size(1)

    @property
    def num_nodes(self):
        if hasattr(self, "__num_nodes__") and self.__num_nodes__ is not None:
            return self.__num_nodes__
        elif self.x is not None:
            return self.x.shape[0]
        else:
            return self._adj.num_nodes

    @property
    def num_classes(self):
        if self.y is not None:
            return int(torch.max(self.y) + 1) if self.y.dim() == 1 else self.y.shape[-1]

    @num_nodes.setter
    def num_nodes(self, num_nodes):
        self.__num_nodes__ = num_nodes

    @staticmethod
    def from_pyg_data(data):
        val = {k: v for k, v in data}
        return Graph(**val)

    def clone(self):
        return Graph.from_dict({k: v.clone() for k, v in self})

    def __repr__(self):
        info = ["{}={}".format(key, list(self[key].size())) for key in self.__keys__() if not key.startswith("_")]
        info += self._adj.__out_repr__()
        return "{}({})".format(self.__class__.__name__, ", ".join(info))

    def sample_adj(self, batch, size=-1, replace=True):
        if sample_adj_c is not None:
            if not torch.is_tensor(batch):
                batch = torch.tensor(batch, dtype=torch.long)
            (row_ptr, col_indices, nodes, edges) = sample_adj_c(self._adj.row_ptr, self._adj.col, batch, size, replace)
        else:
            if not (batch[1:] > batch[:-1]).all():
                batch = batch.sort()[0]
            if torch.is_tensor(batch):
                batch = batch.cpu().numpy()
            if self.__is_train__ and self._adj_train is not None:
                key = "__mx_train__"
            else:
                key = "__mx__"
            if not hasattr(self, key):
                row, col = self._adj.edge_index.numpy()
                val = self.edge_weight.numpy()
                N = self.num_nodes
                self[key] = sp.csr_matrix((val, (row, col)), shape=(N, N))
            adj = self[key][batch, :]

            indptr = adj.indptr
            indices = adj.indices
            if size != -1:
                indptr, indices = self._sample_adj(len(batch), indices, indptr, size)
                indptr = indptr.numpy()
                indices = indices.numpy()
            col_nodes = np.unique(indices)
            _node_idx = np.concatenate([batch, np.setdiff1d(col_nodes, batch)])
            nodes = torch.tensor(_node_idx, dtype=torch.long)

            assoc_dict = {v: i for i, v in enumerate(_node_idx)}

            col_indices = torch.tensor([assoc_dict[i] for i in indices], dtype=torch.long)
            row_ptr = torch.tensor(indptr, dtype=torch.long)

        if row_ptr.shape[0] - 1 < nodes.shape[0]:
            padding = torch.full((nodes.shape[0] - row_ptr.shape[0] + 1,), row_ptr[-1].item(), dtype=row_ptr.dtype)
            row_ptr = torch.cat([row_ptr, padding])
        g = Graph(row_ptr=row_ptr, col=col_indices)
        return nodes, g

    def _sample_adj(self, batch_size, indices, indptr, size):
        if not torch.is_tensor(indices):
            indices = torch.from_numpy(indices)
        if not torch.is_tensor(indptr):
            indptr = torch.from_numpy(indptr)
        assert indptr.shape[0] - 1 == batch_size
        row_counts = (indptr[1:] - indptr[:-1]).long()
        rand = torch.rand(batch_size, size)
        rand = rand * row_counts.view(-1, 1)
        rand = rand.long()

        rand = rand + indptr[:-1].view(-1, 1)
        edge_cols = indices[rand].view(-1)
        row_ptr = torch.arange(0, batch_size * size + size, size)
        return row_ptr, edge_cols

    def csr_subgraph(self, node_idx):
        indptr, indices, nodes, edges = subgraph_c(self._adj.row_ptr, self._adj.col, node_idx.cpu())
        nodes = nodes.to(self._adj.device)
        edge_weight = self.edge_weight[edges]

        data = Graph(row_ptr=indptr, col=indices, weight=edge_weight)
        for key in self.__keys__():
            data[key] = self[key][nodes]
        return data

    def subgraph(self, node_idx):
        if subgraph_c is not None:
            if isinstance(node_idx, list):
                node_idx = torch.as_tensor(node_idx, dtype=torch.long)
            elif isinstance(node_idx, np.ndarray):
                node_idx = torch.from_numpy(node_idx)
            return self.csr_subgraph(node_idx)
        else:
            if isinstance(node_idx, list):
                node_idx = np.array(node_idx)
            elif torch.is_tensor(node_idx):
                node_idx = node_idx.cpu().numpy()
            if self.__is_train__ and self._adj_train is not None:
                key = "__mx_train__"
            else:
                key = "__mx__"
            if not hasattr(self, key):
                row, col = self._adj.edge_index.numpy()
                val = self.edge_weight.numpy()
                N = self.num_nodes
                self[key] = sp.csr_matrix((val, (row, col)), shape=(N, N))
            sub_adj = self[key][node_idx, :][:, node_idx]
            sub_g = Graph()
            sub_g.row_indptr = torch.from_numpy(sub_adj.indptr).long()
            sub_g.col_indices = torch.from_numpy(sub_adj.indices).long()
            sub_g.edge_weight = torch.from_numpy(sub_adj.data)
            for key in self.__keys__():
                sub_g[key] = self[key][node_idx]
            return sub_g.to(self._adj.device)

    def edge_subgraph(self, edge_idx, require_idx=True):
        edge_index = self._adj.edge_index
        edge_index = edge_index[:, edge_idx]
        nodes, new_edge_index = torch.unique(edge_index, return_inverse=True)
        g = Graph(edge_index=new_edge_index)
        for key in self.__keys__():
            g[key] = self[key][nodes]

        if require_idx:
            return g, nodes, edge_idx
        else:
            return g

    @staticmethod
    def from_dict(dictionary):
        r"""Creates a data object from a python dictionary."""
        data = Graph()
        for key, item in dictionary.items():
            data[key] = item
        return data<|MERGE_RESOLUTION|>--- conflicted
+++ resolved
@@ -14,11 +14,7 @@
     row_normalization,
     get_degrees,
 )
-<<<<<<< HEAD
-from cogdl.operators.graph_ops import sample_adj_c, subgraph_c
-=======
 from cogdl.operators.sample import sample_adj_c
->>>>>>> 94b8bc9b
 
 indicator = False
 subgraph_c = None
