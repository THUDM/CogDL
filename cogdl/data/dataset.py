--- conflicted
+++ resolved
@@ -2,13 +2,9 @@
 import os.path as osp
 
 import torch.utils.data
-<<<<<<< HEAD
 
-from .makedirs import makedirs
 from cogdl.utils import accuracy_evaluator
-=======
 from cogdl.utils import makedirs
->>>>>>> 5d654722
 
 
 def to_list(x):
