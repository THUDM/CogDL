from typing import List

import random
import numpy as np
import scipy.sparse as sp
import torch
import torch.utils.data

from cogdl.data import Data


class Sampler:
    r"""
    Base sampler class.
    Constructs a sampler with data (`torch_geometric.data.Data`), which indicates Graph to be sampled,
    and args_params (Dictionary) which represents args parameters needed by the sampler.
    """
    def __init__(self, data, args_params):
        self.data = data.clone()
        self.num_nodes = self.data.x.size()[0]
        self.num_edges = self.data.edge_index.size()[1]

    def sample(self):
        pass


class SAINTSampler(Sampler):
    r"""
    The sampler super-class referenced from GraphSAINT (https://arxiv.org/abs/1907.04931). Any graph sampler is supposed to perform
    the following meta-steps:
     1. [optional] Preprocessing: e.g., for edge sampler, we need to calculate the
            sampling probability for each edge in the training graph. This is to be
            performed only once per phase (or, once throughout the whole training,
            since in most cases, training only consists of a single phase).
            ==> Need to override the `preproc()` in sub-class
     2. Post-processing: upon getting the sampled subgraphs, we need to prepare the
            appropriate information (e.g., subgraph adj with renamed indices) to
            enable the PyTorch trainer. 
    """
    def __init__(self, data, args_params):
        super().__init__(data, args_params)
        self.adj = sp.coo_matrix((np.ones(self.num_edges), (self.data.edge_index[0], self.data.edge_index[1])),
                                 shape=(self.num_nodes, self.num_nodes)).tocsr()
        self.node_train = np.arange(1, self.num_nodes + 1) * self.data.train_mask.numpy()
        self.node_train = self.node_train[self.node_train != 0] - 1

        self.sample_coverage = args_params["sample_coverage"]
        self.estimate()

    def estimate(self):
        r"""
        estimation of loss / aggregation normalization factors.
        For some special sampler, no need to estimate norm factors, we can calculate
        the node / edge probabilities directly.
        However, for integrity of the framework, we follow the same procedure
        for all samplers:
            1. sample enough number of subgraphs
            2. update the counter for each node / edge in the training graph
            3. estimate norm factor alpha and lambda
        """
        self.subgraphs_indptr = []
        self.subgraphs_indices = []
        self.subgraphs_data = []
        self.subgraphs_nodes = []
        self.subgraphs_edge_index = []

        self.norm_loss_train = np.zeros(self.num_nodes)
        self.norm_aggr_train = np.zeros(self.num_edges)
        self.norm_loss_test = np.ones(self.num_nodes) / self.num_nodes
        self.norm_loss_test = torch.from_numpy(self.norm_loss_test.astype(np.float32))

        tot_sampled_nodes = 0
        while True:
            tot_sampled_nodes += self.gen_subgraph()
            print("\rGenerating subgraphs %.2lf%%" % (
                        tot_sampled_nodes * 100 / self.data.num_nodes / self.sample_coverage), end="", flush=True)
            if tot_sampled_nodes > self.sample_coverage * self.num_nodes:
                break
        num_subg = len(self.subgraphs_nodes)
        for i in range(num_subg):
            self.norm_aggr_train[self.subgraphs_edge_index[i]] += 1
            self.norm_loss_train[self.subgraphs_nodes[i]] += 1
        for v in range(self.data.num_nodes):
            i_s = self.adj.indptr[v]
            i_e = self.adj.indptr[v + 1]
            val = np.clip(self.norm_loss_train[v] / self.norm_aggr_train[i_s: i_e], 0, 1e4)
            val[np.isnan(val)] = 0.1
            self.norm_aggr_train[i_s: i_e] = val
        self.norm_loss_train[np.where(self.norm_loss_train == 0)[0]] = 0.1
        self.norm_loss_train[self.node_train] = num_subg / self.norm_loss_train[self.node_train] / self.node_train.size
        self.norm_loss_train = torch.from_numpy(self.norm_loss_train.astype(np.float32))

    def gen_subgraph(self):
        _indptr, _indices, _data, _v, _edge_index = self.sample()
        self.subgraphs_indptr.append(_indptr)
        self.subgraphs_indices.append(_indices)
        self.subgraphs_data.append(_data)
        self.subgraphs_nodes.append(_v)
        self.subgraphs_edge_index.append(_edge_index)
        return len(_v)

    def sample(self):
        pass

    def extract_subgraph(self, edge_idx, directed=True):
        edge_idx = np.unique(edge_idx)
        subg_edge = self.data.edge_index.t()[edge_idx].numpy()
        if not directed:
            subg_edge = np.concatenate((subg_edge, subg_edge[:, [1, 0]]))
        subg_edge = np.unique(subg_edge, axis=0)
        # get nodes whose degree != 0
        nodes = np.zeros(self.num_nodes, dtype=int)
        for e in subg_edge:
            nodes[e[0]] = 1
            nodes[e[1]] = 1
        if not directed:
            edge_idx = []
            for e in subg_edge:
                for i in range(self.adj.indptr[e[0]], self.adj.indptr[e[0] + 1]):
                    if self.adj.indices[i] == e[1]:
                        edge_idx.append(i)
            edge_idx = np.array(edge_idx, dtype=int)
        node_idx = np.arange(1, self.num_nodes + 1) * np.array(nodes)
        node_idx = node_idx[node_idx != 0] - 1

        # mapping nodes to new indices
        orig2subg = {n: i for i, n in enumerate(node_idx)}
        indptr = np.zeros(node_idx.size + 1, dtype=int)
        for ind, u in enumerate(subg_edge[:, 0]):
            if ind + 1 > indptr[orig2subg[u] + 1]:
                indptr[orig2subg[u] + 1] = ind + 1
        for i in range(1, node_idx.size + 1):
            if indptr[i] == 0:
                indptr[i] = indptr[i - 1]
        indices = subg_edge[:, 1]
        for i in range(len(indices)):
            indices[i] = orig2subg[indices[i]]
        data = np.ones(indices.size)
        assert indptr[-1] == indices.size == subg_edge.size // 2
        return indptr, indices, data, node_idx, edge_idx

<<<<<<< HEAD
    def get_subgraph(self, phase, require_norm=True):
        """
=======
    def get_subgraph(self, phase, require_norm = True):
        r"""
>>>>>>> 7010cbab
        Generate one minibatch for model. In the 'train' mode, one minibatch corresponds
        to one subgraph of the training graph. In the 'valid' or 'test' mode, one batch
        corresponds to the full graph (i.e., full-batch rather than minibatch evaluation
        for validation / test sets).

        Inputs:
            mode                str, can be 'train', 'valid', 'test'
            require_norm        boolean

        Outputs:
            data                Data object, modeling the sampled subgraph
            data.norm_aggr      aggregation normalization
            data.norm_loss      normalization normalization
        """
        if phase in ['val', 'test']:
            node_subgraph = np.arange(self.data.num_nodes)
            data = self.data.clone()
            if require_norm:
                data.norm_aggr = torch.ones(self.num_edges)
                data.norm_loss = self.norm_loss_test
        else:
            if len(self.subgraphs_nodes) == 0:
                self.gen_subgraph()

            node_subgraph = self.subgraphs_nodes.pop()
            edge_subgraph = self.subgraphs_edge_index.pop()
            num_nodes_subgraph = node_subgraph.size
            adj = sp.csr_matrix((self.subgraphs_data.pop(), self.subgraphs_indices.pop(), self.subgraphs_indptr.pop()),
                                shape=(num_nodes_subgraph, num_nodes_subgraph))

            if require_norm:
                adj.data[:] = self.norm_aggr_train[edge_subgraph][:]
                # normalization
                D = adj.sum(1).flatten()
                norm_diag = sp.dia_matrix((1 / D, 0), shape=adj.shape)
                adj = norm_diag.dot(adj)
                adj.sort_indices()

            adj = adj.tocoo()
            data = Data(self.data.x[node_subgraph],
                        torch.LongTensor(np.vstack((adj.row, adj.col))),
                        None if self.data.edge_attr is None else self.data.edge_attr[edge_subgraph],
                        self.data.y[node_subgraph],
                        None if self.data.pos is None else self.data.pos[node_subgraph])

            if require_norm:
                data.norm_aggr = torch.FloatTensor(adj.data)
                data.norm_loss = self.norm_loss_train[node_subgraph]
            data.train_mask = self.data.train_mask[node_subgraph]
            data.val_mask = self.data.val_mask[node_subgraph]
            data.test_mask = self.data.test_mask[node_subgraph]

        return data


class NodeSampler(SAINTSampler):
    r"""
    randomly select nodes, then adding edges connecting these nodes 
    Args:
        sample_coverage (integer):  number of sampled nodes during estimation / number of nodes in graph
        size_subgraph (integer): number of nodes in subgraph
    """
    def __init__(self, data, args_params):
        self.node_num_subgraph = args_params["size_subgraph"]
        super().__init__(data, args_params)

    def sample(self):
        node_idx = np.random.choice(np.arange(self.num_nodes), self.node_num_subgraph)
        node_idx = np.unique(node_idx)
        node_idx.sort()
        orig2subg = {n: i for i, n in enumerate(node_idx)}
        indptr = np.zeros(node_idx.size + 1)
        indices = []
        subg_edge_index = []
        for nid in node_idx:
            idx_s, idx_e = self.adj.indptr[nid], self.adj.indptr[nid + 1]
            neighs = self.adj.indices[idx_s: idx_e]
            for i_n, n in enumerate(neighs):
                if n in orig2subg:
                    indices.append(orig2subg[n])
                    indptr[orig2subg[nid] + 1] += 1
                    subg_edge_index.append(idx_s + i_n)
        indptr = indptr.cumsum().astype(np.int64)
        indices = np.array(indices)
        subg_edge_index = np.array(subg_edge_index)
        data = np.ones(indices.size)
        assert indptr[-1] == indices.size == subg_edge_index.size
        return indptr, indices, data, node_idx, subg_edge_index


class EdgeSampler(SAINTSampler):
    r"""
    randomly select edges, then adding nodes connected by these edges 
    Args:
        sample_coverage (integer):  number of sampled nodes during estimation / number of nodes in graph
        size_subgraph (integer): number of edges in subgraph
    """
    def __init__(self, data, args_params):
        self.edge_num_subgraph = args_params["size_subgraph"]
        super().__init__(data, args_params)

    def sample(self):
        edge_idx = np.random.choice(np.arange(self.num_edges), self.edge_num_subgraph)
        return self.extract_subgraph(edge_idx)


class RWSampler(SAINTSampler):
    r"""
    randomly select a node, perform a random walk starting from the node and add the walk path to the subgraph
    Args:
        sample_coverage (integer):  number of sampled nodes during estimation / number of nodes in graph
        num_walks (integer): number of walks
        walk_length (integer): length of the random walk
    """
    def __init__(self, data, args_params):
        self.num_walks = args_params["num_walks"]
        self.walk_length = args_params["walk_length"]
        super().__init__(data, args_params)

    def sample(self):
        edge_idx = []
        for walk in range(self.num_walks):
            u = np.random.randint(self.num_nodes)
            for step in range(self.walk_length):
                idx_s = self.adj.indptr[u]
                idx_e = self.adj.indptr[u + 1]
                e = np.random.randint(idx_s, idx_e)
                edge_idx.append(e)
                u = self.adj.indices[e]

        return self.extract_subgraph(np.array(edge_idx))


class MRWSampler(SAINTSampler):
    r"""
    multidimentional random walk, similar to https://arxiv.org/abs/1002.1751
    Args:
        sample_coverage (integer):  number of sampled nodes during estimation / number of nodes in graph
        size_frontier (integer): number of frontiers
        size_subgraph (integer): number of edges in subgraph
    """
    def __init__(self, data, args_params):
        self.size_frontier = args_params["size_frontier"]
        self.edge_num_subgraph = args_params["size_subgraph"]
        super().__init__(data, args_params)

    def sample(self):
        frontier = np.random.choice(np.arange(self.num_nodes), self.size_frontier)
        deg = self.adj.indptr[frontier + 1] - self.adj.indptr[frontier]
        deg_sum = np.sum(deg)
        edge_idx = []
        for i in range(self.edge_num_subgraph):
            val = np.random.randint(deg_sum)
            id = 0
            while val >= deg[id]:
                val -= deg[id]
                id += 1
            nid = frontier[id]
            idx_s, idx_e = self.adj.indptr[nid], self.adj.indptr[nid + 1]
            e = np.random.randint(idx_s, idx_e)
            edge_idx.append(e)
            v = self.adj.indices[e]
            frontier[id] = v
            deg_sum -= deg[id]
            deg[id] = self.adj.indptr[v + 1] - self.adj.indptr[v]
            deg_sum += deg[id]

        return self.extract_subgraph(np.array(edge_idx))


class LayerSampler(Sampler):
    def __init__(self, data, model, params_args):
        super().__init__(data, params_args)
        self.model = model
        self.sample_one_layer = self.model._sample_one_layer
        self.sample = self.model.sampling

    def get_batches(self, train_nodes, train_labels, batch_size=64, shuffle=True):
        if shuffle:
            random.shuffle(train_nodes)
        total = train_nodes.shape[0]
        for i in range(0, total, batch_size):
            if i + batch_size <= total:
                cur_nodes = train_nodes[i: i + batch_size]
                cur_labels = train_labels[cur_nodes]
                yield cur_nodes, cur_labels


class NeighborSampler(torch.utils.data.DataLoader):
    def __init__(self, data: Data, sizes: List[int], mask=None, **kwargs):
        self.data = data
        self.sizes = sizes
        node_idx = np.arange(0, data.x.shape[0])
        if mask is not None:
            node_idx = node_idx[mask]
        node_idx = node_idx.tolist()
        super(NeighborSampler, self).__init__(node_idx, collate_fn=self.sample, **kwargs)

    def sample(self, batch):
        """
            Sample a subgraph with neighborhood sampling
        Args:
            batch: torch.Tensor / np.array
                Target nodes
        Returns:
            if `size` is `[-1,]`,
                (
                    source_nodes_id: Tensor,
                    sampled_edges: Tensor,
                    (number_of_source_nodes, number_of_target_nodes): Tuple[int]
                )
            otherwise,
                (
                    target_nodes_id: Tensor
                    all_sampled_nodes_id: Tensor,
                    sampled_adjs: List[Tuple(Tensor, Tensor, Tuple[int]]
                )
        """
        node_id = batch
        adj_list = []
        for size in self.sizes:
            src_id, _edge_index = self.data.sample_adj(node_id, size, replace=False)
            size = (len(src_id), len(node_id))
            adj_list.append((src_id, _edge_index, size)) # src_id, edge_index, (src_size, target_size)
            node_id = src_id
        if self.sizes == [-1]:
            src_id, edge_index, _ = adj_list[0]
            size = (len(src_id), len(batch))
            return src_id, edge_index, size
        else:
            return batch, node_id, adj_list[::-1]


"""class FastGCNSampler(LayerSampler):
    def __init__(self, data, params_args):
        super().__init__(data, params_args)

    def generate_adj(self, sample1, sample2):
        edgelist = []
        mapping = {}
        for i in range(len(sample1)):
            mapping[sample1[i]] = i

        for i in range(len(sample2)):
            nodes = self.adj[sample2[i]]
            for node in nodes:
                if node in mapping:
                    edgelist.append([mapping[node], i])
        edgetensor = torch.LongTensor(edgelist)
        valuetensor = torch.ones(edgetensor.shape[0]).float()
        t = torch.sparse_coo_tensor(
            edgetensor.t(), valuetensor, (len(sample1), len(sample2))
        )
        return t

    def sample_one_layer(self, sampled, sample_size):
        total = []
        for node in sampled:
            total.extend(self.adj[node])
        total = list(set(total))
        if sample_size < len(total):
            total = random.sample(total, sample_size)
        return total

    def sample(self, x, v, num_layers):
        all_support = [[] for _ in range(num_layers)]
        sampled = v.detach().cpu().numpy()
        for i in range(num_layers - 1, -1, -1):
            cur_sampled = self.sample_one_layer(sampled, self.sample_size[i])
            all_support[i] = self.generate_adj(sampled, cur_sampled).to(x.device)
            sampled = cur_sampled

        return x[torch.LongTensor(sampled).to(x.device)], all_support, 0

class ASGCNSampler(LayerSampler):
    def __init__(self, data, params_args):
        super().__init__(data, params_args)

    def set_w(w_s0, w_s1):
        self.w_s0 = w_s0
        self.w_s1 = w_s1

    def set_adj(self, edge_index, num_nodes):
        self.sparse_adj = sparse.coo_matrix(
            (np.ones(edge_index.shape[1]), (edge_index[0], edge_index[1])),
            shape=(num_nodes, num_nodes),
        ).tocsr()
        self.num_nodes = num_nodes
        self.adj = self.compute_adjlist(self.sparse_adj)
        self.adj = torch.tensor(self.adj)

    def compute_adjlist(self, sp_adj, max_degree=32):
        num_data = sp_adj.shape[0]
        adj = num_data + np.zeros((num_data+1, max_degree), dtype=np.int32)

        for v in range(num_data):
            neighbors = np.nonzero(sp_adj[v, :])[1]
            len_neighbors = len(neighbors)
            if len_neighbors > max_degree:
                neighbors = np.random.choice(neighbors, max_degree, replace=False)
                adj[v] = neighbors
            else:
                adj[v, :len_neighbors] = neighbors

        return adj

    def from_adjlist(self, adj):
        u_sampled, index = torch.unique(torch.flatten(adj), return_inverse=True)

        row = (torch.range(0, index.shape[0]-1) / adj.shape[1]).long().to(adj.device)
        col = index
        values = torch.ones(index.shape[0]).float().to(adj.device)
        indices = torch.cat([row.unsqueeze(1), col.unsqueeze(1)], axis=1).t()
        dense_shape = (adj.shape[0], u_sampled.shape[0])

        support = torch.sparse_coo_tensor(indices, values, dense_shape)

        return support, u_sampled.long()

    def _sample_one_layer(self, x, adj, v, sample_size):
        support, u = self.from_adjlist(adj)


        h_v = torch.sum(torch.matmul(x[v], self.w_s1))
        h_u = torch.matmul(x[u], self.w_s0)
        attention = (F.relu(h_v + h_u) + 1) * (1.0 / sample_size)
        g_u = F.relu(h_u) + 1

        p1 = attention * g_u
        p1 = p1.cpu()

        if self.num_nodes in u:
            p1[u == self.num_nodes] = 0
        p1 = p1 / torch.sum(p1)

        samples = torch.multinomial(p1, sample_size, False)
        u_sampled = u[samples]
            
        support_sampled = torch.index_select(support, 1, samples)

        return u_sampled, support_sampled
    
    def sample(self, x, v, num_layers):
        all_support = [[] for _ in range(num_layers)]
        sampled = v
        x = torch.cat((x, torch.zeros(1, x.shape[1]).to(x.device)), dim=0)
        for i in range(num_layers - 1, -1, -1):
            cur_sampled, cur_support = self.sample_one_layer(x, self.adj[sampled], sampled, self.sample_size[i])
            all_support[i] = cur_support.to(x.device)
            sampled = cur_sampled

        return x[sampled.to(x.device)], all_support, 0"""<|MERGE_RESOLUTION|>--- conflicted
+++ resolved
@@ -139,13 +139,8 @@
         assert indptr[-1] == indices.size == subg_edge.size // 2
         return indptr, indices, data, node_idx, edge_idx
 
-<<<<<<< HEAD
     def get_subgraph(self, phase, require_norm=True):
-        """
-=======
-    def get_subgraph(self, phase, require_norm = True):
         r"""
->>>>>>> 7010cbab
         Generate one minibatch for model. In the 'train' mode, one minibatch corresponds
         to one subgraph of the training graph. In the 'valid' or 'test' mode, one batch
         corresponds to the full graph (i.e., full-batch rather than minibatch evaluation
