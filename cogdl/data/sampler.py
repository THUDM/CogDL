--- conflicted
+++ resolved
@@ -283,13 +283,7 @@
 
 
 class MRWSampler(SAINTSampler):
-    r"""
-    multidimentional random walk, similar to https://arxiv.org/abs/1002.1751
-    Args:
-        sample_coverage (integer):  number of sampled nodes during estimation / number of nodes in graph
-        size_frontier (integer): number of frontiers
-        size_subgraph (integer): number of edges in subgraph
-    """
+    r"""multidimentional random walk, similar to https://arxiv.org/abs/1002.1751"""
 
     def __init__(self, data, args_params):
         self.size_frontier = args_params["size_frontier"]
@@ -382,7 +376,6 @@
             size = (len(src_id), len(batch))
             return src_id, edge_index, size
         else:
-<<<<<<< HEAD
             return batch, node_id, adj_list[::-1]
 
 
@@ -392,6 +385,7 @@
     def __init__(self, data: Data, n_cluster: int, **kwargs):
         try:
             import metis
+
             ClusteredLoader.metis_tool = metis
         except Exception as e:
             print(e)
@@ -424,128 +418,4 @@
     def batcher(self, batch):
         nodes = np.concatenate([self.clusters[i] for i in batch])
         subgraph = self.data.subgraph(nodes)
-        return subgraph
-
-
-"""class FastGCNSampler(LayerSampler):
-    def __init__(self, data, params_args):
-        super().__init__(data, params_args)
-
-    def generate_adj(self, sample1, sample2):
-        edgelist = []
-        mapping = {}
-        for i in range(len(sample1)):
-            mapping[sample1[i]] = i
-
-        for i in range(len(sample2)):
-            nodes = self.adj[sample2[i]]
-            for node in nodes:
-                if node in mapping:
-                    edgelist.append([mapping[node], i])
-        edgetensor = torch.LongTensor(edgelist)
-        valuetensor = torch.ones(edgetensor.shape[0]).float()
-        t = torch.sparse_coo_tensor(
-            edgetensor.t(), valuetensor, (len(sample1), len(sample2))
-        )
-        return t
-
-    def sample_one_layer(self, sampled, sample_size):
-        total = []
-        for node in sampled:
-            total.extend(self.adj[node])
-        total = list(set(total))
-        if sample_size < len(total):
-            total = random.sample(total, sample_size)
-        return total
-
-    def sample(self, x, v, num_layers):
-        all_support = [[] for _ in range(num_layers)]
-        sampled = v.detach().cpu().numpy()
-        for i in range(num_layers - 1, -1, -1):
-            cur_sampled = self.sample_one_layer(sampled, self.sample_size[i])
-            all_support[i] = self.generate_adj(sampled, cur_sampled).to(x.device)
-            sampled = cur_sampled
-
-        return x[torch.LongTensor(sampled).to(x.device)], all_support, 0
-
-class ASGCNSampler(LayerSampler):
-    def __init__(self, data, params_args):
-        super().__init__(data, params_args)
-
-    def set_w(w_s0, w_s1):
-        self.w_s0 = w_s0
-        self.w_s1 = w_s1
-
-    def set_adj(self, edge_index, num_nodes):
-        self.sparse_adj = sparse.coo_matrix(
-            (np.ones(edge_index.shape[1]), (edge_index[0], edge_index[1])),
-            shape=(num_nodes, num_nodes),
-        ).tocsr()
-        self.num_nodes = num_nodes
-        self.adj = self.compute_adjlist(self.sparse_adj)
-        self.adj = torch.tensor(self.adj)
-
-    def compute_adjlist(self, sp_adj, max_degree=32):
-        num_data = sp_adj.shape[0]
-        adj = num_data + np.zeros((num_data+1, max_degree), dtype=np.int32)
-
-        for v in range(num_data):
-            neighbors = np.nonzero(sp_adj[v, :])[1]
-            len_neighbors = len(neighbors)
-            if len_neighbors > max_degree:
-                neighbors = np.random.choice(neighbors, max_degree, replace=False)
-                adj[v] = neighbors
-            else:
-                adj[v, :len_neighbors] = neighbors
-
-        return adj
-
-    def from_adjlist(self, adj):
-        u_sampled, index = torch.unique(torch.flatten(adj), return_inverse=True)
-
-        row = (torch.range(0, index.shape[0]-1) / adj.shape[1]).long().to(adj.device)
-        col = index
-        values = torch.ones(index.shape[0]).float().to(adj.device)
-        indices = torch.cat([row.unsqueeze(1), col.unsqueeze(1)], axis=1).t()
-        dense_shape = (adj.shape[0], u_sampled.shape[0])
-
-        support = torch.sparse_coo_tensor(indices, values, dense_shape)
-
-        return support, u_sampled.long()
-
-    def _sample_one_layer(self, x, adj, v, sample_size):
-        support, u = self.from_adjlist(adj)
-
-
-        h_v = torch.sum(torch.matmul(x[v], self.w_s1))
-        h_u = torch.matmul(x[u], self.w_s0)
-        attention = (F.relu(h_v + h_u) + 1) * (1.0 / sample_size)
-        g_u = F.relu(h_u) + 1
-
-        p1 = attention * g_u
-        p1 = p1.cpu()
-
-        if self.num_nodes in u:
-            p1[u == self.num_nodes] = 0
-        p1 = p1 / torch.sum(p1)
-
-        samples = torch.multinomial(p1, sample_size, False)
-        u_sampled = u[samples]
-
-        support_sampled = torch.index_select(support, 1, samples)
-
-        return u_sampled, support_sampled
-
-    def sample(self, x, v, num_layers):
-        all_support = [[] for _ in range(num_layers)]
-        sampled = v
-        x = torch.cat((x, torch.zeros(1, x.shape[1]).to(x.device)), dim=0)
-        for i in range(num_layers - 1, -1, -1):
-            cur_sampled, cur_support = self.sample_one_layer(x, self.adj[sampled], sampled, self.sample_size[i])
-            all_support[i] = cur_support.to(x.device)
-            sampled = cur_sampled
-
-        return x[sampled.to(x.device)], all_support, 0"""
-=======
-            return batch, node_id, adj_list[::-1]
->>>>>>> 51f1ff5c
+        return subgraph