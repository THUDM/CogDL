--- conflicted
+++ resolved
@@ -372,7 +372,7 @@
 class ClusteredDataset(torch.utils.data.Dataset):
     partition_tool = None
 
-    def __init__(self, data: Data, n_cluster: int, batch_size: int, log=False):
+    def __init__(self, dataset, n_cluster: int, batch_size: int, log=False):
         super(ClusteredDataset).__init__()
         try:
             import metis
@@ -382,7 +382,8 @@
             print(e)
             exit(1)
 
-        self.data = data
+        self.data = dataset.data
+        self.dataset_name = dataset.__class__.__name__
         self.batch_size = batch_size
         self.log = log
         self.clusters = self.preprocess(n_cluster)
@@ -402,6 +403,9 @@
         return subgraph
 
     def preprocess(self, n_cluster):
+        save_name = f"{self.dataset_name}-{n_cluster}.cluster"
+        if os.path.exists(save_name):
+            return torch.load(save_name)
         if self.log:
             print("Preprocessing...")
         edges = self.data.edge_index
@@ -419,6 +423,7 @@
             division[v].append(i)
         for k in range(len(division)):
             division[k] = np.array(division[k], dtype=np.int)
+        torch.save(division, save_name)
         if self.log:
             print("Graph clustering done")
         return division
@@ -462,12 +467,8 @@
             division[v].append(i)
         for k in range(len(division)):
             division[k] = np.array(division[k], dtype=np.int)
-<<<<<<< HEAD
-        print("Graph clustering done")
-=======
         torch.save(division, save_name)
         print("Graph clustering over")
->>>>>>> 4f62067d
         return division
 
     def batcher(self, batch):
