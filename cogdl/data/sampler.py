from typing import List
import os
import random
import numpy as np
import scipy.sparse as sp
import torch
import torch.utils.data

from cogdl.utils import remove_self_loops, row_normalization
from cogdl.data import Graph

<<<<<<< HEAD
from torch_geometric.nn import GATConv
=======
from torch_geometric.data import Data, GraphSAINTRandomWalkSampler
>>>>>>> bb25aa47


def normalize(adj):
    D = adj.sum(1).flatten()
    norm_diag = sp.dia_matrix((1 / D, 0), shape=adj.shape)
    adj = norm_diag.dot(adj)
    adj.sort_indices()
    return adj


def _coo_scipy2torch(adj):
    """
    convert a scipy sparse COO matrix to torch
    """
    values = adj.data
    indices = np.vstack((adj.row, adj.col))
    i = torch.LongTensor(indices)
    v = torch.FloatTensor(values)
    return torch.sparse.FloatTensor(i, v, torch.Size(adj.shape))


class Sampler:
    r"""
    Base sampler class.
    Constructs a sampler with data (`torch_geometric.data.Data`), which indicates Graph to be sampled,
    and args_params (Dictionary) which represents args parameters needed by the sampler.
    """

    def __init__(self, data, args_params):
        self.data = data.clone()
        self.full_graph = data.clone()
        self.num_nodes = self.data.x.size()[0]
        self.num_edges = (
            self.data.edge_index_train.size()[1]
            if hasattr(self.data, "edge_index_train")
            else self.data.edge_index.size()[1]
        )

    def sample(self):
        pass


class SAINTSampler(Sampler):
    r"""
    The sampler super-class referenced from GraphSAINT (https://arxiv.org/abs/1907.04931). Any graph sampler is supposed to perform
    the following meta-steps:
     1. [optional] Preprocessing: e.g., for edge sampler, we need to calculate the
            sampling probability for each edge in the training graph. This is to be
            performed only once per phase (or, once throughout the whole training,
            since in most cases, training only consists of a single phase).
            ==> Need to override the `preproc()` in sub-class
     2. Post-processing: upon getting the sampled subgraphs, we need to prepare the
            appropriate information (e.g., subgraph adj with renamed indices) to
            enable the PyTorch trainer.
    """

    def __init__(self, data, args_params):
        super().__init__(data, args_params)

        self.gen_adj()

        self.train_mask = self.data.train_mask.cpu().numpy()
        self.node_train = np.arange(1, self.num_nodes + 1) * self.train_mask
        self.node_train = self.node_train[self.node_train != 0] - 1

        self.sample_coverage = args_params["sample_coverage"]
        self.preprocess()

    def gen_adj(self):
        edge_index = self.data.edge_index

        self.adj = sp.coo_matrix(
            (np.ones(self.num_edges), (edge_index[0], edge_index[1])),
            shape=(self.num_nodes, self.num_nodes),
        ).tocsr()

    def preprocess(self):
        r"""
        estimation of loss / aggregation normalization factors.
        For some special sampler, no need to estimate norm factors, we can calculate
        the node / edge probabilities directly.
        However, for integrity of the framework, we follow the same procedure
        for all samplers:
            1. sample enough number of subgraphs
            2. update the counter for each node / edge in the training graph
            3. estimate norm factor alpha and lambda
        """
        self.subgraph_data = []
        self.subgraph_node_idx = []
        self.subgraph_edge_idx = []

        self.norm_loss_train = np.zeros(self.num_nodes)
        self.norm_aggr_train = np.zeros(self.num_edges)
        self.norm_loss_test = np.ones(self.num_nodes) / self.num_nodes
        self.norm_loss_test = torch.from_numpy(self.norm_loss_test.astype(np.float32))

        num_sampled_nodes = 0
        while True:
            num_sampled_nodes += self.gen_subgraph()
            print(
                "\rGenerating subgraphs %.2lf%%"
                % min(num_sampled_nodes * 100 / self.data.num_nodes / self.sample_coverage, 100),
                end="",
                flush=True,
            )
            if num_sampled_nodes > self.sample_coverage * self.num_nodes:
                break

        num_subg = len(self.subgraph_data)
        for i in range(num_subg):
            self.norm_aggr_train[self.subgraph_edge_idx[i]] += 1
            self.norm_loss_train[self.subgraph_node_idx[i]] += 1
        for v in range(self.data.num_nodes):
            i_s = self.adj.indptr[v]
            i_e = self.adj.indptr[v + 1]
            val = np.clip(self.norm_loss_train[v] / self.norm_aggr_train[i_s:i_e], 0, 1e4)
            val[np.isnan(val)] = 0.1
            self.norm_aggr_train[i_s:i_e] = val
        self.norm_loss_train[np.where(self.norm_loss_train == 0)[0]] = 0.1
        self.norm_loss_train[self.node_train] = num_subg / self.norm_loss_train[self.node_train] / self.node_train.size
        self.norm_loss_train = torch.from_numpy(self.norm_loss_train.astype(np.float32))

    def one_batch(self, phase, require_norm=True):
        r"""
        Generate one minibatch for model. In the 'train' mode, one minibatch corresponds
        to one subgraph of the training graph. In the 'val' or 'test' mode, one batch
        corresponds to the full graph (i.e., full-batch rather than minibatch evaluation
        for validation / test sets).

        Inputs:
            phase               str, can be 'train', 'val', 'test'
            require_norm        boolean

        Outputs:
            data                Data object, modeling the sampled subgraph
            data.norm_aggr      aggregation normalization
            data.norm_loss      loss normalization
        """
        if phase in ["val", "test"]:
            data = self.full_graph.clone()
            data.norm_loss = self.norm_loss_test
        else:
            while True:
                if len(self.subgraph_data) == 0:
                    self.gen_subgraph()

                data = self.subgraph_data.pop()
                node_idx = self.subgraph_node_idx.pop()
                edge_idx = self.subgraph_edge_idx.pop()
                if self.exists_train_nodes(node_idx):
                    break

            if require_norm:
                data.norm_aggr = torch.FloatTensor(self.norm_aggr_train[edge_idx][:])
                data.norm_loss = self.norm_loss_train[node_idx]

        edge_weight = row_normalization(data.x.shape[0], data.edge_index)
        data.edge_weight = edge_weight
        return data

    def exists_train_nodes(self, node_idx):
        return self.train_mask[node_idx].any().item()

    def node_induction(self, node_idx):
        node_idx = np.unique(node_idx)
        node_flags = np.zeros(self.num_nodes)
        for u in node_idx:
            node_flags[u] = 1
        edge_idx = []
        for u in node_idx:
            for e in range(self.adj.indptr[u], self.adj.indptr[u + 1]):
                v = self.adj.indices[e]
                if node_flags[v]:
                    edge_idx.append(e)
        edge_idx = np.array(edge_idx)
        return self.data.subgraph(node_idx), node_idx, edge_idx

    def edge_induction(self, edge_idx):
        return self.data.edge_subgraph(edge_idx, require_idx=True)

    def gen_subgraph(self):
        _data, _node_idx, _edge_idx = self.sample()
        self.subgraph_data.append(_data)
        self.subgraph_node_idx.append(_node_idx)
        self.subgraph_edge_idx.append(_edge_idx)
        return len(_node_idx)

    def sample(self):
        pass


class SAINTDataset(torch.utils.data.Dataset):
    def __init__(self, dataset, args_sampler, require_norm=True, log=False):
        super(SAINTDataset).__init__()

        self.data = dataset.data
        self.dataset_name = dataset.__class__.__name__
        self.args_sampler = args_sampler
        self.require_norm = require_norm
        self.log = log

        if self.args_sampler["sampler"] == "node":
            self.sampler = NodeSampler(self.data, self.args_sampler)
        elif self.args_sampler["sampler"] == "edge":
            self.sampler = EdgeSampler(self.data, self.args_sampler)
        elif self.args_sampler["sampler"] == "rw":
            self.sampler = RWSampler(self.data, self.args_sampler)
        elif self.args_sampler["sampler"] == "mrw":
            self.sampler = MRWSampler(self.data, self.args_sampler)
        else:
            raise NotImplementedError

        self.batch_idx = np.array(range(len(self.sampler.subgraph_data)))

    def shuffle(self):
        random.shuffle(self.batch_idx)

    def __len__(self):
        return len(self.sampler.subgraph_data)

    def __getitem__(self, idx):
        new_idx = self.batch_idx[idx]
        data = self.sampler.subgraph_data[new_idx]
        node_idx = self.sampler.subgraph_node_idx[new_idx]
        edge_idx = self.sampler.subgraph_edge_idx[new_idx]

        if self.require_norm:
            data.norm_aggr = torch.FloatTensor(self.sampler.norm_aggr_train[edge_idx][:])
            data.norm_loss = self.sampler.norm_loss_train[node_idx]

        edge_weight = row_normalization(data.x.shape[0], data.edge_index)
        data.edge_weight = edge_weight

        return data


class SAINTDataLoader(torch.utils.data.DataLoader):
    def __init__(self, dataset, **kwargs):
        self.dataset = dataset
        kwargs["batch_size"] = 1
        kwargs["shuffle"] = False
        kwargs["collate_fn"] = SAINTDataLoader.collate_fn
        super(SAINTDataLoader, self).__init__(datase=dataset, **kwargs)

    @staticmethod
    def collate_fn(data):
        return data[0]


class NodeSampler(SAINTSampler):
    r"""
    randomly select nodes, then adding edges connecting these nodes
    Args:
        sample_coverage (integer):  number of sampled nodes during estimation / number of nodes in graph
        size_subgraph (integer): number of nodes in subgraph
    """

    def __init__(self, data, args_params):
        self.node_num_subgraph = args_params["size_subgraph"]
        super().__init__(data, args_params)

    def sample(self):
        node_idx = np.random.choice(np.arange(self.num_nodes), self.node_num_subgraph)
        return self.node_induction(node_idx)


class EdgeSampler(SAINTSampler):
    r"""
    randomly select edges, then adding nodes connected by these edges
    Args:
        sample_coverage (integer):  number of sampled nodes during estimation / number of nodes in graph
        size_subgraph (integer): number of edges in subgraph
    """

    def __init__(self, data, args_params):
        self.edge_num_subgraph = args_params["size_subgraph"]
        super().__init__(data, args_params)

    def sample(self):
        edge_idx = np.random.choice(np.arange(self.num_edges), self.edge_num_subgraph)
        return self.edge_induction(edge_idx)


class RWSampler(SAINTSampler):
    r"""
    The sampler performs unbiased random walk, by following the steps:
     1. Randomly pick `size_root` number of root nodes from all training nodes;
     2. Perform length `size_depth` random walk from the roots. The current node
            expands the next hop by selecting one of the neighbors uniformly
            at random;
     3. Generate node-induced subgraph from the nodes touched by the random walk.
    Args:
        sample_coverage (integer):  number of sampled nodes during estimation / number of nodes in graph
        num_walks (integer): number of walks
        walk_length (integer): length of the random walk
    """

    def __init__(self, data, args_params):
        self.num_walks = args_params["num_walks"]
        self.walk_length = args_params["walk_length"]
        super().__init__(data, args_params)

    def sample(self):
        node_idx = []
        for walk in range(self.num_walks):
            u = np.random.choice(self.node_train)
            node_idx.append(u)
            for step in range(self.walk_length):
                idx_s = self.adj.indptr[u]
                idx_e = self.adj.indptr[u + 1]
                if idx_s >= idx_e:
                    break
                e = np.random.randint(idx_s, idx_e)
                u = self.adj.indices[e]
                node_idx.append(u)

        return self.node_induction(node_idx)


class MRWSampler(SAINTSampler):
    r"""multidimentional random walk, similar to https://arxiv.org/abs/1002.1751"""

    def __init__(self, data, args_params):
        self.size_frontier = args_params["size_frontier"]
        self.edge_num_subgraph = args_params["size_subgraph"]
        super().__init__(data, args_params)

    def sample(self):
        frontier = np.random.choice(np.arange(self.num_nodes), self.size_frontier)
        deg = self.adj.indptr[frontier + 1] - self.adj.indptr[frontier]
        deg_sum = np.sum(deg)
        edge_idx = []
        for i in range(self.edge_num_subgraph):
            val = np.random.randint(deg_sum)
            id = 0
            while val >= deg[id]:
                val -= deg[id]
                id += 1
            nid = frontier[id]
            idx_s, idx_e = self.adj.indptr[nid], self.adj.indptr[nid + 1]
            if idx_s >= idx_e:
                continue
            e = np.random.randint(idx_s, idx_e)
            edge_idx.append(e)
            v = self.adj.indices[e]
            frontier[id] = v
            deg_sum -= deg[id]
            deg[id] = self.adj.indptr[v + 1] - self.adj.indptr[v]
            deg_sum += deg[id]

        return self.edge_induction(np.array(edge_idx))


class LayerSampler(Sampler):
    def __init__(self, data, model, params_args):
        super().__init__(data, params_args)
        self.model = model
        self.sample_one_layer = self.model._sample_one_layer
        self.sample = self.model.sampling

    def get_batches(self, train_nodes, train_labels, batch_size=64, shuffle=True):
        if shuffle:
            random.shuffle(train_nodes)
        total = train_nodes.shape[0]
        for i in range(0, total, batch_size):
            if i + batch_size <= total:
                cur_nodes = train_nodes[i : i + batch_size]
                cur_labels = train_labels[cur_nodes]
                yield cur_nodes, cur_labels


class NeighborSampler(torch.utils.data.DataLoader):
    def __init__(self, dataset, sizes: List[int], mask=None, **kwargs):
        if "batch_size" in kwargs:
            batch_size = kwargs["batch_size"]
        else:
            batch_size = 8

        if isinstance(dataset.data, Graph):
            self.dataset = NeighborSamplerDataset(dataset, sizes, batch_size, mask)
        else:
            self.dataset = dataset
        kwargs["batch_size"] = 1
        kwargs["shuffle"] = False
        kwargs["collate_fn"] = NeighborSampler.collate_fn
        super(NeighborSampler, self).__init__(dataset=self.dataset, **kwargs)

    @staticmethod
    def collate_fn(data):
        return data[0]

    def shuffle(self):
        self.dataset.shuffle()


class NeighborSamplerDataset(torch.utils.data.Dataset):
    def __init__(self, dataset, sizes: List[int], batch_size: int, mask=None):
        super(NeighborSamplerDataset, self).__init__()
        self.data = dataset.data
        self.x = self.data.x
        self.y = self.data.y
        self.sizes = sizes
        self.batch_size = batch_size
        self.node_idx = torch.arange(0, self.data.x.shape[0], dtype=torch.long)
        if mask is not None:
            self.node_idx = self.node_idx[mask]
        self.num_nodes = self.node_idx.shape[0]

    def shuffle(self):
        idx = torch.randperm(self.num_nodes)
        self.node_idx = self.node_idx[idx]

    def __len__(self):
        return (self.num_nodes - 1) // self.batch_size + 1

    def __getitem__(self, idx):
        """
            Sample a subgraph with neighborhood sampling
        Args:
            idx: torch.Tensor / np.array
                Target nodes
        Returns:
            if `size` is `[-1,]`,
                (
                    source_nodes_id: Tensor,
                    sampled_edges: Tensor,
                    (number_of_source_nodes, number_of_target_nodes): Tuple[int]
                )
            otherwise,
                (
                    target_nodes_id: Tensor
                    all_sampled_nodes_id: Tensor,
                    sampled_adjs: List[Tuple(Tensor, Tensor, Tuple[int]]
                )
        """
        batch = self.node_idx[idx * self.batch_size : (idx + 1) * self.batch_size]
        node_id = batch
        adj_list = []
        for size in self.sizes:
            src_id, graph = self.data.sample_adj(node_id, size, replace=False)
            size = (len(src_id), len(node_id))
            adj_list.append((src_id, graph, size))  # src_id, graph, (src_size, target_size)
            node_id = src_id

        if self.sizes == [-1]:
            src_id, graph, _ = adj_list[0]
            size = (len(src_id), len(batch))
            return src_id, graph, size
        else:
            return batch, node_id, adj_list[::-1]


class ClusteredDataset(torch.utils.data.Dataset):
    partition_tool = None

    def __init__(self, dataset, n_cluster: int, batch_size: int):
        super(ClusteredDataset).__init__()
        try:
            import metis

            ClusteredDataset.partition_tool = metis
        except Exception as e:
            print(e)
            exit(1)

        self.data = dataset.data
        self.dataset_name = dataset.__class__.__name__
        self.batch_size = batch_size
        self.n_cluster = n_cluster
        self.clusters = self.preprocess(n_cluster)
        self.batch_idx = np.array(range(n_cluster))

    def shuffle(self):
        random.shuffle(self.batch_idx)

    def __len__(self):
        return (self.n_cluster - 1) // self.batch_size + 1

    def __getitem__(self, idx):
        batch = self.batch_idx[idx * self.batch_size : (idx + 1) * self.batch_size]
        nodes = np.concatenate([self.clusters[i] for i in batch])
        subgraph = self.data.subgraph(nodes)
        return subgraph

    def preprocess(self, n_cluster):
        save_name = f"{self.dataset_name}-{n_cluster}.cluster"
        if os.path.exists(save_name):
            return torch.load(save_name)
        print("Preprocessing...")
        row, col = self.data.edge_index
        (row, col), _ = remove_self_loops((row, col))
        if str(row.device) != "cpu":
            row = row.cpu().numpy()
            col = col.cpu().numpy()
        num_nodes = max(row.max(), col.max()) + 1
        adj = sp.csr_matrix((np.ones(row.shape[0]), (row, col)), shape=(num_nodes, num_nodes))
        indptr = adj.indptr
        indptr = np.split(adj.indices, indptr[1:])[:-1]
        _, parts = ClusteredDataset.partition_tool.part_graph(indptr, n_cluster, seed=1)
        division = [[] for _ in range(n_cluster)]
        for i, v in enumerate(parts):
            division[v].append(i)
        for k in range(len(division)):
            division[k] = np.array(division[k], dtype=np.int)
        torch.save(division, save_name)
        print("Graph clustering done")
        return division


class ClusteredLoader(torch.utils.data.DataLoader):
    def __init__(self, dataset, n_cluster: int, method="metis", **kwargs):
        if "batch_size" in kwargs:
            batch_size = kwargs["batch_size"]
        else:
            batch_size = 20

        if isinstance(dataset, ClusteredDataset) or isinstance(dataset, RandomPartitionDataset):
            self.dataset = dataset
        elif isinstance(dataset.data, Graph):
            if method == "metis":
                self.dataset = ClusteredDataset(dataset, n_cluster, batch_size)
            else:
                self.dataset = RandomPartitionDataset(dataset, n_cluster)
        kwargs["batch_size"] = 1
        kwargs["shuffle"] = False
        super(ClusteredLoader, self).__init__(dataset=self.dataset, collate_fn=ClusteredLoader.collate_fn, **kwargs)

    @staticmethod
    def collate_fn(item):
        return item[0]

    def shuffle(self):
        self.dataset.shuffle()


class RandomPartitionDataset(torch.utils.data.Dataset):
    """
    For ClusteredLoader
    """

    def __init__(self, dataset, n_cluster):
        self.data = dataset.data
        self.n_cluster = n_cluster
        self.num_nodes = dataset.data.x.shape[0]
        self.parts = torch.randint(0, self.n_cluster, size=(self.num_nodes,))

    def __getitem__(self, idx):
        node_cluster = torch.where(self.parts == idx)[0]
        subgraph = self.data.subgraph(node_cluster)
        return subgraph

    def __len__(self):
        return self.n_cluster

    def shuffle(self):
        self.parts = torch.randint(0, self.n_cluster, size=(self.num_nodes,))<|MERGE_RESOLUTION|>--- conflicted
+++ resolved
@@ -8,12 +8,6 @@
 
 from cogdl.utils import remove_self_loops, row_normalization
 from cogdl.data import Graph
-
-<<<<<<< HEAD
-from torch_geometric.nn import GATConv
-=======
-from torch_geometric.data import Data, GraphSAINTRandomWalkSampler
->>>>>>> bb25aa47
 
 
 def normalize(adj):
