--- conflicted
+++ resolved
@@ -9,11 +9,6 @@
 from cogdl.utils import remove_self_loops, row_normalization
 from cogdl.data import Graph
 
-<<<<<<< HEAD
-# from torch_geometric.data import Data, GraphSAINTRandomWalkSampler
-
-=======
->>>>>>> a93247da
 
 def normalize(adj):
     D = adj.sum(1).flatten()
