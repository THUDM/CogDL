from typing import List

import random
import numpy as np
import scipy.sparse as sp
import torch
import torch.utils.data

from cogdl.data import Data
from cogdl.utils import remove_self_loops
<<<<<<< HEAD


def normalize(adj):
    D = adj.sum(1).flatten()
    norm_diag = sp.dia_matrix((1 / D, 0), shape=adj.shape)
    adj = norm_diag.dot(adj)
    adj.sort_indices()
    return adj


def _coo_scipy2torch(adj):
    """
    convert a scipy sparse COO matrix to torch
    """
    values = adj.data
    indices = np.vstack((adj.row, adj.col))
    i = torch.LongTensor(indices)
    v = torch.FloatTensor(values)
    return torch.sparse.FloatTensor(i, v, torch.Size(adj.shape))
=======
>>>>>>> f0153a0e


class Sampler:
    r"""
    Base sampler class.
    Constructs a sampler with data (`torch_geometric.data.Data`), which indicates Graph to be sampled,
    and args_params (Dictionary) which represents args parameters needed by the sampler.
    """

    def __init__(self, data, args_params):
        self.data = data.clone()
        self.full_graph = data.clone()
        self.num_nodes = self.data.x.size()[0]
        self.num_edges = (
            self.data.edge_index_train.size()[1]
            if hasattr(self.data, "edge_index_train")
            else self.data.edge_index.size()[1]
        )

    def sample(self):
        pass


class SAINTSampler(Sampler):
    r"""
    The sampler super-class referenced from GraphSAINT (https://arxiv.org/abs/1907.04931). Any graph sampler is supposed to perform
    the following meta-steps:
     1. [optional] Preprocessing: e.g., for edge sampler, we need to calculate the
            sampling probability for each edge in the training graph. This is to be
            performed only once per phase (or, once throughout the whole training,
            since in most cases, training only consists of a single phase).
            ==> Need to override the `preproc()` in sub-class
     2. Post-processing: upon getting the sampled subgraphs, we need to prepare the
            appropriate information (e.g., subgraph adj with renamed indices) to
            enable the PyTorch trainer.
    """

    def __init__(self, data, args_params):
        super().__init__(data, args_params)

        self.gen_adj()

        self.train_mask = self.data.train_mask.cpu().numpy()
        self.node_train = np.arange(1, self.num_nodes + 1) * self.train_mask
        self.node_train = self.node_train[self.node_train != 0] - 1

        self.sample_coverage = args_params["sample_coverage"]
        self.preprocess()

    def gen_adj(self):
        edge_index = (
            self.data.edge_index_train.cpu().numpy()
            if hasattr(self.data, "edge_index_train")
            else self.data.edge_index.cpu().numpy()
        )

        self.adj = sp.coo_matrix(
            (np.ones(self.num_edges), (edge_index[0], edge_index[1])),
            shape=(self.num_nodes, self.num_nodes),
        ).tocsr()

    def preprocess(self):
        r"""
        estimation of loss / aggregation normalization factors.
        For some special sampler, no need to estimate norm factors, we can calculate
        the node / edge probabilities directly.
        However, for integrity of the framework, we follow the same procedure
        for all samplers:
            1. sample enough number of subgraphs
            2. update the counter for each node / edge in the training graph
            3. estimate norm factor alpha and lambda
        """
        self.subgraph_data = []
        self.subgraph_node_idx = []
        self.subgraph_edge_idx = []

        self.norm_loss_train = np.zeros(self.num_nodes)
        self.norm_aggr_train = np.zeros(self.num_edges)
        self.norm_loss_test = np.ones(self.num_nodes) / self.num_nodes
        self.norm_loss_test = torch.from_numpy(self.norm_loss_test.astype(np.float32))

        num_sampled_nodes = 0
        while True:
            num_sampled_nodes += self.gen_subgraph()
            print(
                "\rGenerating subgraphs %.2lf%%"
                % min(num_sampled_nodes * 100 / self.data.num_nodes / self.sample_coverage, 100),
                end="",
                flush=True,
            )
            if num_sampled_nodes > self.sample_coverage * self.num_nodes:
                break

        num_subg = len(self.subgraph_data)
        for i in range(num_subg):
            self.norm_aggr_train[self.subgraph_edge_idx[i]] += 1
            self.norm_loss_train[self.subgraph_node_idx[i]] += 1
        for v in range(self.data.num_nodes):
            i_s = self.adj.indptr[v]
            i_e = self.adj.indptr[v + 1]
            val = np.clip(self.norm_loss_train[v] / self.norm_aggr_train[i_s:i_e], 0, 1e4)
            val[np.isnan(val)] = 0.1
            self.norm_aggr_train[i_s:i_e] = val
        self.norm_loss_train[np.where(self.norm_loss_train == 0)[0]] = 0.1
        self.norm_loss_train[self.node_train] = num_subg / self.norm_loss_train[self.node_train] / self.node_train.size
        self.norm_loss_train = torch.from_numpy(self.norm_loss_train.astype(np.float32))

    def one_batch(self, phase, require_norm=True):
        r"""
        Generate one minibatch for model. In the 'train' mode, one minibatch corresponds
        to one subgraph of the training graph. In the 'val' or 'test' mode, one batch
        corresponds to the full graph (i.e., full-batch rather than minibatch evaluation
        for validation / test sets).

        Inputs:
            phase               str, can be 'train', 'val', 'test'
            require_norm        boolean

        Outputs:
            data                Data object, modeling the sampled subgraph
            data.norm_aggr      aggregation normalization
            data.norm_loss      loss normalization
        """
        if phase in ["val", "test"]:
            data = self.full_graph.clone()
            data.norm_loss = self.norm_loss_test
        else:
            while True:
                if len(self.subgraph_data) == 0:
                    self.gen_subgraph()

                data = self.subgraph_data.pop()
                node_idx = self.subgraph_node_idx.pop()
                edge_idx = self.subgraph_edge_idx.pop()
                if self.exists_train_nodes(node_idx):
                    break

            if require_norm:
                data.norm_aggr = torch.FloatTensor(self.norm_aggr_train[edge_idx][:])
                data.norm_loss = self.norm_loss_train[node_idx]

            data.train_mask = self.data.train_mask[node_idx]
            data.val_mask = self.data.val_mask[node_idx]
            data.test_mask = self.data.test_mask[node_idx]

        adj = data._build_adj_()
        adj = normalize(adj).tocoo()
        data.adj = _coo_scipy2torch(adj)
        data._eliminate_adj_()
        return data

    def exists_train_nodes(self, node_idx):
        for idx in node_idx:
            if self.train_mask[idx]:
                return True
        return False

    def node_induction(self, node_idx):
        node_idx = np.unique(node_idx)
        node_flags = np.zeros(self.num_nodes)
        for u in node_idx:
            node_flags[u] = 1
        edge_idx = []
        for u in node_idx:
            for e in range(self.adj.indptr[u], self.adj.indptr[u + 1]):
                v = self.adj.indices[e]
                if node_flags[v]:
                    edge_idx.append(e)
        edge_idx = np.array(edge_idx)
        return self.data.subgraph(node_idx), node_idx, edge_idx

    def edge_induction(self, edge_idx):
        return self.data.edge_subgraph(edge_idx, require_idx=True)

    def gen_subgraph(self):
        _data, _node_idx, _edge_idx = self.sample()
        self.subgraph_data.append(_data)
        self.subgraph_node_idx.append(_node_idx)
        self.subgraph_edge_idx.append(_edge_idx)
        return len(_node_idx)

    def sample(self):
        pass


class NodeSampler(SAINTSampler):
    r"""
    randomly select nodes, then adding edges connecting these nodes
    Args:
        sample_coverage (integer):  number of sampled nodes during estimation / number of nodes in graph
        size_subgraph (integer): number of nodes in subgraph
    """

    def __init__(self, data, args_params):
        self.node_num_subgraph = args_params["size_subgraph"]
        super().__init__(data, args_params)

    def sample(self):
        node_idx = np.random.choice(np.arange(self.num_nodes), self.node_num_subgraph)
        return self.node_induction(node_idx)


class EdgeSampler(SAINTSampler):
    r"""
    randomly select edges, then adding nodes connected by these edges
    Args:
        sample_coverage (integer):  number of sampled nodes during estimation / number of nodes in graph
        size_subgraph (integer): number of edges in subgraph
    """

    def __init__(self, data, args_params):
        self.edge_num_subgraph = args_params["size_subgraph"]
        super().__init__(data, args_params)

    def sample(self):
        edge_idx = np.random.choice(np.arange(self.num_edges), self.edge_num_subgraph)
        return self.edge_induction(edge_idx)


class RWSampler(SAINTSampler):
    r"""
    The sampler performs unbiased random walk, by following the steps:
     1. Randomly pick `size_root` number of root nodes from all training nodes;
     2. Perform length `size_depth` random walk from the roots. The current node
            expands the next hop by selecting one of the neighbors uniformly
            at random;
     3. Generate node-induced subgraph from the nodes touched by the random walk.
    Args:
        sample_coverage (integer):  number of sampled nodes during estimation / number of nodes in graph
        num_walks (integer): number of walks
        walk_length (integer): length of the random walk
    """

    def __init__(self, data, args_params):
        self.num_walks = args_params["num_walks"]
        self.walk_length = args_params["walk_length"]
        super().__init__(data, args_params)

    def sample(self):
        node_idx = []
        for walk in range(self.num_walks):
            u = np.random.choice(self.node_train)
            node_idx.append(u)
            for step in range(self.walk_length):
                idx_s = self.adj.indptr[u]
                idx_e = self.adj.indptr[u + 1]
                if idx_s >= idx_e:
                    break
                e = np.random.randint(idx_s, idx_e)
                u = self.adj.indices[e]
                node_idx.append(u)

        return self.node_induction(node_idx)


class MRWSampler(SAINTSampler):
    r"""multidimentional random walk, similar to https://arxiv.org/abs/1002.1751"""

    def __init__(self, data, args_params):
        self.size_frontier = args_params["size_frontier"]
        self.edge_num_subgraph = args_params["size_subgraph"]
        super().__init__(data, args_params)

    def sample(self):
        frontier = np.random.choice(np.arange(self.num_nodes), self.size_frontier)
        deg = self.adj.indptr[frontier + 1] - self.adj.indptr[frontier]
        deg_sum = np.sum(deg)
        edge_idx = []
        for i in range(self.edge_num_subgraph):
            val = np.random.randint(deg_sum)
            id = 0
            while val >= deg[id]:
                val -= deg[id]
                id += 1
            nid = frontier[id]
            idx_s, idx_e = self.adj.indptr[nid], self.adj.indptr[nid + 1]
            if idx_s >= idx_e:
                continue
            e = np.random.randint(idx_s, idx_e)
            edge_idx.append(e)
            v = self.adj.indices[e]
            frontier[id] = v
            deg_sum -= deg[id]
            deg[id] = self.adj.indptr[v + 1] - self.adj.indptr[v]
            deg_sum += deg[id]

        return self.edge_induction(np.array(edge_idx))


class LayerSampler(Sampler):
    def __init__(self, data, model, params_args):
        super().__init__(data, params_args)
        self.model = model
        self.sample_one_layer = self.model._sample_one_layer
        self.sample = self.model.sampling

    def get_batches(self, train_nodes, train_labels, batch_size=64, shuffle=True):
        if shuffle:
            random.shuffle(train_nodes)
        total = train_nodes.shape[0]
        for i in range(0, total, batch_size):
            if i + batch_size <= total:
                cur_nodes = train_nodes[i : i + batch_size]
                cur_labels = train_labels[cur_nodes]
                yield cur_nodes, cur_labels


class NeighborSampler(torch.utils.data.DataLoader):
    def __init__(self, data: Data, sizes: List[int], mask=None, **kwargs):
        self.data = data
        self.sizes = sizes
        node_idx = np.arange(0, data.x.shape[0])
        if mask is not None:
            node_idx = node_idx[mask]
        node_idx = node_idx.tolist()
        super(NeighborSampler, self).__init__(node_idx, collate_fn=self.sample, **kwargs)

    def sample(self, batch):
        """
            Sample a subgraph with neighborhood sampling
        Args:
            batch: torch.Tensor / np.array
                Target nodes
        Returns:
            if `size` is `[-1,]`,
                (
                    source_nodes_id: Tensor,
                    sampled_edges: Tensor,
                    (number_of_source_nodes, number_of_target_nodes): Tuple[int]
                )
            otherwise,
                (
                    target_nodes_id: Tensor
                    all_sampled_nodes_id: Tensor,
                    sampled_adjs: List[Tuple(Tensor, Tensor, Tuple[int]]
                )
        """
        node_id = batch
        adj_list = []
        for size in self.sizes:
            src_id, _edge_index = self.data.sample_adj(node_id, size, replace=False)
            size = (len(src_id), len(node_id))
            adj_list.append((src_id, _edge_index, size))  # src_id, edge_index, (src_size, target_size)
            node_id = src_id
        if self.sizes == [-1]:
            src_id, edge_index, _ = adj_list[0]
            size = (len(src_id), len(batch))
            return src_id, edge_index, size
        else:
            return batch, node_id, adj_list[::-1]


class ClusteredLoader(torch.utils.data.DataLoader):
<<<<<<< HEAD
    metis_tool = None
=======
    partition_tool = None

    def __init__(self, data: Data, n_cluster: int, **kwargs):
        try:
            import metis

            ClusteredLoader.partition_tool = metis
        except Exception as e:
            print(e)
            exit(1)

        self.data = data
        self.clusters = self.preprocess(n_cluster)
        super(ClusteredLoader, self).__init__(list(range(n_cluster)), collate_fn=self.batcher, **kwargs)

    def preprocess(self, n_cluster):
        print("Preprocessing...")
        edges = self.data.edge_index
        edges, _ = remove_self_loops(edges)
        if str(edges.device) != "cpu":
            edges = edges.cpu()
        edges = edges.numpy()
        num_nodes = np.max(edges) + 1
        adj = sp.csr_matrix((np.ones(edges.shape[1]), (edges[0], edges[1])), shape=(num_nodes, num_nodes))
        indptr = adj.indptr
        indptr = np.split(adj.indices, indptr[1:])[:-1]
        _, parts = ClusteredLoader.partition_tool.part_graph(indptr, n_cluster, seed=1)
        division = [[] for _ in range(n_cluster)]
        for i, v in enumerate(parts):
            division[v].append(i)
        for k in range(len(division)):
            division[k] = np.array(division[k], dtype=np.int)
        print("Graph clustering over")
        return division

    def batcher(self, batch):
        nodes = np.concatenate([self.clusters[i] for i in batch])
        subgraph = self.data.subgraph(nodes)
        return subgraph


"""class FastGCNSampler(LayerSampler):
    def __init__(self, data, params_args):
        super().__init__(data, params_args)

    def generate_adj(self, sample1, sample2):
        edgelist = []
        mapping = {}
        for i in range(len(sample1)):
            mapping[sample1[i]] = i

        for i in range(len(sample2)):
            nodes = self.adj[sample2[i]]
            for node in nodes:
                if node in mapping:
                    edgelist.append([mapping[node], i])
        edgetensor = torch.LongTensor(edgelist)
        valuetensor = torch.ones(edgetensor.shape[0]).float()
        t = torch.sparse_coo_tensor(
            edgetensor.t(), valuetensor, (len(sample1), len(sample2))
        )
        return t

    def sample_one_layer(self, sampled, sample_size):
        total = []
        for node in sampled:
            total.extend(self.adj[node])
        total = list(set(total))
        if sample_size < len(total):
            total = random.sample(total, sample_size)
        return total

    def sample(self, x, v, num_layers):
        all_support = [[] for _ in range(num_layers)]
        sampled = v.detach().cpu().numpy()
        for i in range(num_layers - 1, -1, -1):
            cur_sampled = self.sample_one_layer(sampled, self.sample_size[i])
            all_support[i] = self.generate_adj(sampled, cur_sampled).to(x.device)
            sampled = cur_sampled

        return x[torch.LongTensor(sampled).to(x.device)], all_support, 0

class ASGCNSampler(LayerSampler):
    def __init__(self, data, params_args):
        super().__init__(data, params_args)

    def set_w(w_s0, w_s1):
        self.w_s0 = w_s0
        self.w_s1 = w_s1

    def set_adj(self, edge_index, num_nodes):
        self.sparse_adj = sparse.coo_matrix(
            (np.ones(edge_index.shape[1]), (edge_index[0], edge_index[1])),
            shape=(num_nodes, num_nodes),
        ).tocsr()
        self.num_nodes = num_nodes
        self.adj = self.compute_adjlist(self.sparse_adj)
        self.adj = torch.tensor(self.adj)

    def compute_adjlist(self, sp_adj, max_degree=32):
        num_data = sp_adj.shape[0]
        adj = num_data + np.zeros((num_data+1, max_degree), dtype=np.int32)

        for v in range(num_data):
            neighbors = np.nonzero(sp_adj[v, :])[1]
            len_neighbors = len(neighbors)
            if len_neighbors > max_degree:
                neighbors = np.random.choice(neighbors, max_degree, replace=False)
                adj[v] = neighbors
            else:
                adj[v, :len_neighbors] = neighbors

        return adj

    def from_adjlist(self, adj):
        u_sampled, index = torch.unique(torch.flatten(adj), return_inverse=True)

        row = (torch.range(0, index.shape[0]-1) / adj.shape[1]).long().to(adj.device)
        col = index
        values = torch.ones(index.shape[0]).float().to(adj.device)
        indices = torch.cat([row.unsqueeze(1), col.unsqueeze(1)], axis=1).t()
        dense_shape = (adj.shape[0], u_sampled.shape[0])

        support = torch.sparse_coo_tensor(indices, values, dense_shape)
>>>>>>> f0153a0e

    def __init__(self, data: Data, n_cluster: int, **kwargs):
        try:
            import metis

            ClusteredLoader.metis_tool = metis
        except Exception as e:
            print(e)
            exit(1)

        self.data = data
        self.clusters = self.preprocess(n_cluster)
        super(ClusteredLoader, self).__init__(list(range(n_cluster)), collate_fn=self.batcher, **kwargs)

    def preprocess(self, n_cluster):
        print("Preprocessing...")
        edges = self.data.edge_index
        edges, _ = remove_self_loops(edges)
        if str(edges.device) != "cpu":
            edges = edges.cpu()
        edges = edges.numpy()
        num_nodes = np.max(edges) + 1
        adj = sp.csr_matrix((np.ones(edges.shape[1]), (edges[0], edges[1])), shape=(num_nodes, num_nodes))
        indptr = adj.indptr
        indptr = np.split(adj.indices, indptr[1:])[:-1]
        _, parts = ClusteredLoader.metis_tool.part_graph(indptr, n_cluster, seed=1)
        division = [[] for _ in range(n_cluster)]
        for i, v in enumerate(parts):
            division[v].append(i)
        for k in range(len(division)):
            division[k] = np.array(division[k], dtype=np.int)
        print("Graph clustering over")
        return division

    def batcher(self, batch):
        nodes = np.concatenate([self.clusters[i] for i in batch])
        subgraph = self.data.subgraph(nodes)
        return subgraph<|MERGE_RESOLUTION|>--- conflicted
+++ resolved
@@ -8,7 +8,6 @@
 
 from cogdl.data import Data
 from cogdl.utils import remove_self_loops
-<<<<<<< HEAD
 
 
 def normalize(adj):
@@ -28,8 +27,6 @@
     i = torch.LongTensor(indices)
     v = torch.FloatTensor(values)
     return torch.sparse.FloatTensor(i, v, torch.Size(adj.shape))
-=======
->>>>>>> f0153a0e
 
 
 class Sampler:
@@ -383,9 +380,6 @@
 
 
 class ClusteredLoader(torch.utils.data.DataLoader):
-<<<<<<< HEAD
-    metis_tool = None
-=======
     partition_tool = None
 
     def __init__(self, data: Data, n_cluster: int, **kwargs):
@@ -424,128 +418,4 @@
     def batcher(self, batch):
         nodes = np.concatenate([self.clusters[i] for i in batch])
         subgraph = self.data.subgraph(nodes)
-        return subgraph
-
-
-"""class FastGCNSampler(LayerSampler):
-    def __init__(self, data, params_args):
-        super().__init__(data, params_args)
-
-    def generate_adj(self, sample1, sample2):
-        edgelist = []
-        mapping = {}
-        for i in range(len(sample1)):
-            mapping[sample1[i]] = i
-
-        for i in range(len(sample2)):
-            nodes = self.adj[sample2[i]]
-            for node in nodes:
-                if node in mapping:
-                    edgelist.append([mapping[node], i])
-        edgetensor = torch.LongTensor(edgelist)
-        valuetensor = torch.ones(edgetensor.shape[0]).float()
-        t = torch.sparse_coo_tensor(
-            edgetensor.t(), valuetensor, (len(sample1), len(sample2))
-        )
-        return t
-
-    def sample_one_layer(self, sampled, sample_size):
-        total = []
-        for node in sampled:
-            total.extend(self.adj[node])
-        total = list(set(total))
-        if sample_size < len(total):
-            total = random.sample(total, sample_size)
-        return total
-
-    def sample(self, x, v, num_layers):
-        all_support = [[] for _ in range(num_layers)]
-        sampled = v.detach().cpu().numpy()
-        for i in range(num_layers - 1, -1, -1):
-            cur_sampled = self.sample_one_layer(sampled, self.sample_size[i])
-            all_support[i] = self.generate_adj(sampled, cur_sampled).to(x.device)
-            sampled = cur_sampled
-
-        return x[torch.LongTensor(sampled).to(x.device)], all_support, 0
-
-class ASGCNSampler(LayerSampler):
-    def __init__(self, data, params_args):
-        super().__init__(data, params_args)
-
-    def set_w(w_s0, w_s1):
-        self.w_s0 = w_s0
-        self.w_s1 = w_s1
-
-    def set_adj(self, edge_index, num_nodes):
-        self.sparse_adj = sparse.coo_matrix(
-            (np.ones(edge_index.shape[1]), (edge_index[0], edge_index[1])),
-            shape=(num_nodes, num_nodes),
-        ).tocsr()
-        self.num_nodes = num_nodes
-        self.adj = self.compute_adjlist(self.sparse_adj)
-        self.adj = torch.tensor(self.adj)
-
-    def compute_adjlist(self, sp_adj, max_degree=32):
-        num_data = sp_adj.shape[0]
-        adj = num_data + np.zeros((num_data+1, max_degree), dtype=np.int32)
-
-        for v in range(num_data):
-            neighbors = np.nonzero(sp_adj[v, :])[1]
-            len_neighbors = len(neighbors)
-            if len_neighbors > max_degree:
-                neighbors = np.random.choice(neighbors, max_degree, replace=False)
-                adj[v] = neighbors
-            else:
-                adj[v, :len_neighbors] = neighbors
-
-        return adj
-
-    def from_adjlist(self, adj):
-        u_sampled, index = torch.unique(torch.flatten(adj), return_inverse=True)
-
-        row = (torch.range(0, index.shape[0]-1) / adj.shape[1]).long().to(adj.device)
-        col = index
-        values = torch.ones(index.shape[0]).float().to(adj.device)
-        indices = torch.cat([row.unsqueeze(1), col.unsqueeze(1)], axis=1).t()
-        dense_shape = (adj.shape[0], u_sampled.shape[0])
-
-        support = torch.sparse_coo_tensor(indices, values, dense_shape)
->>>>>>> f0153a0e
-
-    def __init__(self, data: Data, n_cluster: int, **kwargs):
-        try:
-            import metis
-
-            ClusteredLoader.metis_tool = metis
-        except Exception as e:
-            print(e)
-            exit(1)
-
-        self.data = data
-        self.clusters = self.preprocess(n_cluster)
-        super(ClusteredLoader, self).__init__(list(range(n_cluster)), collate_fn=self.batcher, **kwargs)
-
-    def preprocess(self, n_cluster):
-        print("Preprocessing...")
-        edges = self.data.edge_index
-        edges, _ = remove_self_loops(edges)
-        if str(edges.device) != "cpu":
-            edges = edges.cpu()
-        edges = edges.numpy()
-        num_nodes = np.max(edges) + 1
-        adj = sp.csr_matrix((np.ones(edges.shape[1]), (edges[0], edges[1])), shape=(num_nodes, num_nodes))
-        indptr = adj.indptr
-        indptr = np.split(adj.indices, indptr[1:])[:-1]
-        _, parts = ClusteredLoader.metis_tool.part_graph(indptr, n_cluster, seed=1)
-        division = [[] for _ in range(n_cluster)]
-        for i, v in enumerate(parts):
-            division[v].append(i)
-        for k in range(len(division)):
-            division[k] = np.array(division[k], dtype=np.int)
-        print("Graph clustering over")
-        return division
-
-    def batcher(self, batch):
-        nodes = np.concatenate([self.clusters[i] for i in batch])
-        subgraph = self.data.subgraph(nodes)
         return subgraph