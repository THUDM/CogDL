import os.path as osp
from itertools import product

import scipy.io
import torch

from cogdl.data import Data, Dataset
from cogdl.utils import download_url

from . import register_dataset


class MatlabMatrix(Dataset):
    r"""networks from the http://leitang.net/code/social-dimension/data/ or http://snap.stanford.edu/node2vec/

    Args:
        root (string): Root directory where the dataset should be saved.
        name (string): The name of the dataset (:obj:`"Blogcatalog"`).
    """

    def __init__(self, root, name, url):
        self.name = name
        self.url = url
        super(MatlabMatrix, self).__init__(root)
        self.data = torch.load(self.processed_paths[0])

    @property
    def raw_file_names(self):
        splits = [self.name]
        files = ["mat"]
        return ["{}.{}".format(s, f) for s, f in product(splits, files)]

    @property
    def processed_file_names(self):
        return ["data.pt"]

    @property
    def num_classes(self):
        return self.data.y.shape[1]

    @property
    def num_nodes(self):
        return self.data.y.shape[0]

    def download(self):
        for name in self.raw_file_names:
            download_url("{}{}".format(self.url, name), self.raw_dir)

    def get(self, idx):
        assert idx == 0
        return self.data

    def process(self):
        path = osp.join(self.raw_dir, "{}.mat".format(self.name))
        smat = scipy.io.loadmat(path)
        adj_matrix, group = smat["network"], smat["group"]

        y = torch.from_numpy(group.todense()).to(torch.float)

        row_ind, col_ind = adj_matrix.nonzero()
        edge_index = torch.stack([torch.tensor(row_ind), torch.tensor(col_ind)], dim=0)
        edge_attr = torch.tensor(adj_matrix[row_ind, col_ind])

        data = Data(edge_index=edge_index, edge_attr=edge_attr, x=None, y=y)

        torch.save(data, self.processed_paths[0])


@register_dataset("blogcatalog")
class BlogcatalogDataset(MatlabMatrix):
    def __init__(self, args=None):
        dataset, filename = "blogcatalog", "blogcatalog"
        url = "http://leitang.net/code/social-dimension/data/"
        path = osp.join(osp.dirname(osp.realpath(__file__)), "../..", "data", dataset)
        super(BlogcatalogDataset, self).__init__(path, filename, url)


<<<<<<< HEAD
"""
@register_dataset("flickr")
=======
@register_dataset("flickr-ne")
>>>>>>> bf5e9608
class FlickrDataset(MatlabMatrix):
    def __init__(self, args=None):
        dataset, filename = "flickr", "flickr"
        url = "http://leitang.net/code/social-dimension/data/"
        path = osp.join(osp.dirname(osp.realpath(__file__)), "../..", "data", dataset)
        super(FlickrDataset, self).__init__(path, filename, url)
"""


@register_dataset("wikipedia")
class WikipediaDataset(MatlabMatrix):
    def __init__(self, args=None):
        dataset, filename = "wikipedia", "POS"
        url = "http://snap.stanford.edu/node2vec/"
        path = osp.join(osp.dirname(osp.realpath(__file__)), "../..", "data", dataset)
        super(WikipediaDataset, self).__init__(path, filename, url)


@register_dataset("ppi")
class PPIDataset(MatlabMatrix):
    def __init__(self, args=None):
        dataset, filename = "ppi", "Homo_sapiens"
        url = "http://snap.stanford.edu/node2vec/"
        path = osp.join(osp.dirname(osp.realpath(__file__)), "../..", "data", dataset)
        super(PPIDataset, self).__init__(path, filename, url)<|MERGE_RESOLUTION|>--- conflicted
+++ resolved
@@ -75,19 +75,13 @@
         super(BlogcatalogDataset, self).__init__(path, filename, url)
 
 
-<<<<<<< HEAD
-"""
-@register_dataset("flickr")
-=======
 @register_dataset("flickr-ne")
->>>>>>> bf5e9608
 class FlickrDataset(MatlabMatrix):
     def __init__(self, args=None):
         dataset, filename = "flickr", "flickr"
         url = "http://leitang.net/code/social-dimension/data/"
         path = osp.join(osp.dirname(osp.realpath(__file__)), "../..", "data", dataset)
         super(FlickrDataset, self).__init__(path, filename, url)
-"""
 
 
 @register_dataset("wikipedia")
