import os.path as osp
from itertools import product

import numpy as np
import scipy.io
import torch

from cogdl.data import Data, Dataset
from cogdl.utils import download_url

from . import register_dataset


class MatlabMatrix(Dataset):
    r"""networks from the http://leitang.net/code/social-dimension/data/ or http://snap.stanford.edu/node2vec/

    Args:
        root (string): Root directory where the dataset should be saved.
        name (string): The name of the dataset (:obj:`"Blogcatalog"`).
    """

    def __init__(self, root, name, url):
        self.name = name
        self.url = url
        super(MatlabMatrix, self).__init__(root)
        self.data = torch.load(self.processed_paths[0])

    @property
    def raw_file_names(self):
        splits = [self.name]
        files = ["mat"]
        return ["{}.{}".format(s, f) for s, f in product(splits, files)]

    @property
    def processed_file_names(self):
        return ["data.pt"]

    @property
    def num_classes(self):
        return self.data.y.shape[1]

    @property
    def num_nodes(self):
        return self.data.y.shape[0]

    def download(self):
        for name in self.raw_file_names:
            download_url("{}{}".format(self.url, name), self.raw_dir)

    def get(self, idx):
        assert idx == 0
        return self.data

    def process(self):
        path = osp.join(self.raw_dir, "{}.mat".format(self.name))
        smat = scipy.io.loadmat(path)
        adj_matrix, group = smat["network"], smat["group"]

        y = torch.from_numpy(group.todense()).to(torch.float)

        row_ind, col_ind = adj_matrix.nonzero()
        edge_index = torch.stack([torch.tensor(row_ind), torch.tensor(col_ind)], dim=0)
        edge_attr = torch.tensor(adj_matrix[row_ind, col_ind])

        data = Data(edge_index=edge_index, edge_attr=edge_attr, x=None, y=y)

        torch.save(data, self.processed_paths[0])


@register_dataset("blogcatalog")
class BlogcatalogDataset(MatlabMatrix):
    def __init__(self):
        dataset, filename = "blogcatalog", "blogcatalog"
        url = "http://leitang.net/code/social-dimension/data/"
        path = osp.join("data", dataset)
        super(BlogcatalogDataset, self).__init__(path, filename, url)


@register_dataset("flickr-ne")
class FlickrDataset(MatlabMatrix):
    def __init__(self):
        dataset, filename = "flickr", "flickr"
        url = "http://leitang.net/code/social-dimension/data/"
        path = osp.join("data", dataset)
        super(FlickrDataset, self).__init__(path, filename, url)


@register_dataset("wikipedia")
class WikipediaDataset(MatlabMatrix):
    def __init__(self):
        dataset, filename = "wikipedia", "POS"
        url = "http://snap.stanford.edu/node2vec/"
        path = osp.join("data", dataset)
        super(WikipediaDataset, self).__init__(path, filename, url)


@register_dataset("ppi-ne")
class PPIDataset(MatlabMatrix):
    def __init__(self):
        dataset, filename = "ppi", "Homo_sapiens"
        url = "http://snap.stanford.edu/node2vec/"
        path = osp.join("data", dataset + "-ne")
        super(PPIDataset, self).__init__(path, filename, url)


class NetworkEmbeddingCMTYDataset(Dataset):
    def __init__(self, root, name, url):
        self.url = url
        self.name = name
        super(NetworkEmbeddingCMTYDataset, self).__init__(root)
        self.data = torch.load(self.processed_paths[0])

    @property
    def raw_file_names(self):
        return [f"{self.name}.{x}" for x in ["ungraph", "cmty"]]

    @property
    def num_classes(self):
        return self.data.y.shape[1]

    @property
    def num_nodes(self):
        return self.data.y.shape[0]

    @property
    def processed_file_names(self):
        return ["data.pt"]

    def get(self, idx):
        assert idx == 0
        return self.data

    def download(self):
        for name in self.raw_file_names:
            download_url(self.url.format(name), self.raw_dir, name=name)

    def process(self):
        filenames = self.raw_paths
        with open(f"{filenames[0]}", "r") as f:
            edge_index = f.read().strip().split("\n")
        edge_index = [[int(i) for i in x.split("\t")] for x in edge_index]
        edge_index = np.array(edge_index, dtype=np.int64).transpose()
        edge_index = torch.from_numpy(edge_index)
        rev_edge_index = torch.stack([edge_index[1], edge_index[0]])
        edge_index = torch.cat((edge_index, rev_edge_index), dim=1)
<<<<<<< HEAD
=======

>>>>>>> fb693445
        self_loop_mask = edge_index[0] != edge_index[1]
        edge_index = edge_index[:, self_loop_mask]

        with open(f"{filenames[1]}", "r") as f:
            cmty = f.read().strip().split("\n")
        cmty = [[int(i) for i in x.split("\t")] for x in cmty]

        num_classes = len(cmty)
        num_nodes = torch.max(edge_index).item() + 1
<<<<<<< HEAD
=======

>>>>>>> fb693445
        labels = np.zeros((num_nodes, num_classes), dtype=np.float)
        for i, cls in enumerate(cmty):
            labels[cls, i] = 1.0

        labels = torch.from_numpy(labels)
        data = Data(x=None, y=labels, edge_index=edge_index)
        torch.save(data, self.processed_paths[0])

    def __repr__(self):
        return "{}()".format(self.name)

    def __len__(self):
        return self.data.y.shape[0]


@register_dataset("dblp-ne")
class DblpNEDataset(NetworkEmbeddingCMTYDataset):
    def __init__(self):
        dataset = "dblp"
        path = osp.join("data", dataset + "-ne")
        url = "https://cloud.tsinghua.edu.cn/d/1da2ec50b08749f48033/files/?p=%2F{}&dl=1"
        super(DblpNEDataset, self).__init__(path, dataset, url)


@register_dataset("youtube-ne")
class YoutubeNEDataset(NetworkEmbeddingCMTYDataset):
    def __init__(self):
        dataset = "youtube"
        path = osp.join("data", dataset + "-ne")
        url = "https://cloud.tsinghua.edu.cn/d/e338d719659b44e5ac9d/files/?p=%2F{}&dl=1"
        super(YoutubeNEDataset, self).__init__(path, dataset, url)<|MERGE_RESOLUTION|>--- conflicted
+++ resolved
@@ -143,10 +143,7 @@
         edge_index = torch.from_numpy(edge_index)
         rev_edge_index = torch.stack([edge_index[1], edge_index[0]])
         edge_index = torch.cat((edge_index, rev_edge_index), dim=1)
-<<<<<<< HEAD
-=======
 
->>>>>>> fb693445
         self_loop_mask = edge_index[0] != edge_index[1]
         edge_index = edge_index[:, self_loop_mask]
 
@@ -156,10 +153,7 @@
 
         num_classes = len(cmty)
         num_nodes = torch.max(edge_index).item() + 1
-<<<<<<< HEAD
-=======
 
->>>>>>> fb693445
         labels = np.zeros((num_nodes, num_classes), dtype=np.float)
         for i, cls in enumerate(cmty):
             labels[cls, i] = 1.0
