--- conflicted
+++ resolved
@@ -116,19 +116,11 @@
 
     @property
     def num_classes(self):
-<<<<<<< HEAD
         return self.data.y.shape[1]
 
     @property
     def num_nodes(self):
         return self.data.y.shape[0]
-=======
-        return self.y.shape[1]
-
-    @property
-    def num_nodes(self):
-        return self.y.shape[0]
->>>>>>> fc2341de
 
     @property
     def processed_file_names(self):
@@ -143,38 +135,25 @@
             download_url(self.url.format(name), self.raw_dir, name=name)
 
     def process(self):
-<<<<<<< HEAD
         filenames = self.raw_paths
         with open(f"{filenames[0]}", "r") as f:
-=======
-        with open(f"{self.name}.ungraph", "r") as f:
->>>>>>> fc2341de
             edge_index = f.read().strip().split("\n")
         edge_index = [[int(i) for i in x.split("\t")] for x in edge_index]
         edge_index = np.array(edge_index, dtype=np.int64).transpose()
         edge_index = torch.from_numpy(edge_index)
         rev_edge_index = torch.stack([edge_index[1], edge_index[0]])
         edge_index = torch.cat((edge_index, rev_edge_index), dim=1)
-<<<<<<< HEAD
+
         self_loop_mask = edge_index[0] != edge_index[1]
         edge_index = edge_index[:, self_loop_mask]
 
         with open(f"{filenames[1]}", "r") as f:
-=======
-        self_loop_mask = edge_index[0] == edge_index[1]
-        edge_index = edge_index[:, self_loop_mask]
-
-        with open(f"{self.name}.cmty", "r") as f:
->>>>>>> fc2341de
             cmty = f.read().strip().split("\n")
         cmty = [[int(i) for i in x.split("\t")] for x in cmty]
 
         num_classes = len(cmty)
-<<<<<<< HEAD
         num_nodes = torch.max(edge_index).item() + 1
-=======
-        num_nodes = np.max(edge_index) + 1
->>>>>>> fc2341de
+
         labels = np.zeros((num_nodes, num_classes), dtype=np.float)
         for i, cls in enumerate(cmty):
             labels[cls, i] = 1.0
@@ -195,11 +174,7 @@
     def __init__(self):
         dataset = "dblp"
         path = osp.join("data", dataset + "-ne")
-<<<<<<< HEAD
         url = "https://cloud.tsinghua.edu.cn/d/1da2ec50b08749f48033/files/?p=%2F{}&dl=1"
-=======
-        url = None
->>>>>>> fc2341de
         super(DblpNEDataset, self).__init__(path, dataset, url)
 
 
@@ -208,9 +183,5 @@
     def __init__(self):
         dataset = "youtube"
         path = osp.join("data", dataset + "-ne")
-<<<<<<< HEAD
         url = "https://cloud.tsinghua.edu.cn/d/e338d719659b44e5ac9d/files/?p=%2F{}&dl=1"
-=======
-        url = None
->>>>>>> fc2341de
         super(YoutubeNEDataset, self).__init__(path, dataset, url)