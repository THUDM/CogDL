import os.path as osp

import torch
from torch_geometric.data import DataLoader
from torch_sparse import coalesce

from ogb.nodeproppred import PygNodePropPredDataset
from ogb.graphproppred import PygGraphPropPredDataset

from . import register_dataset
from cogdl.utils import cross_entropy_loss, accuracy
<<<<<<< HEAD
=======

>>>>>>> 4cc7a877

class OGBNDataset(PygNodePropPredDataset):
    def __init__(self, root, name):
        super(OGBNDataset, self).__init__(name, root)

        self.data.num_nodes = self.data.num_nodes[0]
        # split
        split_index = self.get_idx_split()
        self.data["train_mask"] = torch.zeros(self.data.num_nodes, dtype=torch.bool)
        self.data["test_mask"] = torch.zeros(self.data.num_nodes, dtype=torch.bool)
        self.data["val_mask"] = torch.zeros(self.data.num_nodes, dtype=torch.bool)
        self.data["train_mask"][split_index["train"]] = True
        self.data["test_mask"][split_index["test"]] = True
        self.data["val_mask"][split_index["valid"]] = True

        self.data.y = self.data.y.squeeze()

    def get(self, idx):
        assert idx == 0
        return self.data

    def get_loss_fn(self):
        return cross_entropy_loss

    def get_evaluator(self):
        return accuracy


@register_dataset("ogbn-arxiv")
class OGBArxivDataset(OGBNDataset):
    def __init__(self):
        dataset = "ogbn-arxiv"
        path = osp.join("data", dataset)
        if not osp.exists(path):
            PygNodePropPredDataset(dataset, path)
        super(OGBArxivDataset, self).__init__(path, dataset)

        # to_symmetric
        rev_edge_index = self.data.edge_index[[1, 0]]
        edge_index = torch.cat([self.data.edge_index, rev_edge_index], dim=1).to(dtype=torch.int64)
        self.data.edge_index, self.data.edge_attr = coalesce(edge_index, None, self.data.num_nodes, self.data.num_nodes)


@register_dataset("ogbn-products")
class OGBProductsDataset(OGBNDataset):
    def __init__(self):
        dataset = "ogbn-products"
        path = osp.join("data", dataset)
        if not osp.exists(path):
            PygNodePropPredDataset(dataset, path)
        super(OGBProductsDataset, self).__init__(path, dataset)


@register_dataset("ogbn-proteins")
class OGBProteinsDataset(OGBNDataset):
    def __init__(self):
        dataset = "ogbn-proteins"
        path = osp.join("data", dataset)
        if not osp.exists(path):
            PygNodePropPredDataset(dataset, path)
        super(OGBProteinsDataset, self).__init__(path, dataset)


@register_dataset("ogbn-mag")
class OGBMAGDataset(OGBNDataset):
    def __init__(self):
        dataset = "ogbn-mag"
        path = osp.join("data", dataset)
        if not osp.exists(path):
            PygNodePropPredDataset(dataset, path)
        super(OGBMAGDataset, self).__init__(path, dataset)


@register_dataset("ogbn-papers100M")
class OGBPapers100MDataset(OGBNDataset):
    def __init__(self):
        dataset = "ogbn-papers100M"
        path = osp.join("data", dataset)
        if not osp.exists(path):
            PygNodePropPredDataset(dataset, path)
        super(OGBPapers100MDataset, self).__init__(path, dataset)


class OGBGDataset(PygGraphPropPredDataset):
    def __init__(self, root, name):
        super(OGBGDataset, self).__init__(name, root)
        self.name = name

    def get_loader(self, args):
        split_index = self.get_idx_split()
        dataset = PygGraphPropPredDataset(self.name, osp.join("data", self.name))
        train_loader = DataLoader(dataset[split_index["train"]], batch_size=args.batch_size, shuffle=True)
        valid_loader = DataLoader(dataset[split_index["valid"]], batch_size=args.batch_size, shuffle=False)
        test_loader = DataLoader(dataset[split_index["test"]], batch_size=args.batch_size, shuffle=False)
        return train_loader, valid_loader, test_loader

    def get(self, idx):
        return self.data


@register_dataset("ogbg-molbace")
class OGBMolbaceDataset(OGBGDataset):
    def __init__(self):
        dataset = "ogbg-molbace"
        path = osp.join("data", dataset)
        if not osp.exists(path):
            PygGraphPropPredDataset(dataset, path)
        super(OGBMolbaceDataset, self).__init__(path, dataset)


@register_dataset("ogbg-molhiv")
class OGBMolhivDataset(OGBGDataset):
    def __init__(self):
        dataset = "ogbg-molhiv"
        path = osp.join("data", dataset)
        if not osp.exists(path):
            PygGraphPropPredDataset(dataset, path)
        super(OGBMolhivDataset, self).__init__(path, dataset)


@register_dataset("ogbg-molpcba")
class OGBMolpcbaDataset(OGBGDataset):
    def __init__(self):
        dataset = "ogbg-molpcba"
        path = osp.join("data", dataset)
        if not osp.exists(path):
            PygGraphPropPredDataset(dataset, path)
        super(OGBMolpcbaDataset, self).__init__(path, dataset)


@register_dataset("ogbg-ppa")
class OGBPpaDataset(OGBGDataset):
    def __init__(self):
        dataset = "ogbg-ppa"
        path = osp.join("data", dataset)
        if not osp.exists(path):
            PygGraphPropPredDataset(dataset, path)
        super(OGBPpaDataset, self).__init__(path, dataset)


@register_dataset("ogbg-code")
class OGBCodeDataset(OGBGDataset):
    def __init__(self):
        dataset = "ogbg-code"
        path = osp.join("data", dataset)
        if not osp.exists(path):
            PygGraphPropPredDataset(dataset, path)
        super(OGBCodeDataset, self).__init__(path, dataset)<|MERGE_RESOLUTION|>--- conflicted
+++ resolved
@@ -9,10 +9,7 @@
 
 from . import register_dataset
 from cogdl.utils import cross_entropy_loss, accuracy
-<<<<<<< HEAD
-=======
 
->>>>>>> 4cc7a877
 
 class OGBNDataset(PygNodePropPredDataset):
     def __init__(self, root, name):
