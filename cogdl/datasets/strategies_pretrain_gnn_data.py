"""
    This file is borrowed from https://github.com/snap-stanford/pretrain-gnns/
"""
from cogdl.datasets import register_dataset
import random
import zipfile
import networkx as nx
import numpy as np

import torch
from torch_geometric.data import InMemoryDataset, Data, Batch
from cogdl.data import download_url
import os.path as osp
from itertools import repeat, product, chain

# ================
# Dataset utils
# ================

def nx_to_graph_data_obj(g, center_id, allowable_features_downstream=None,
                         allowable_features_pretrain=None,
                         node_id_to_go_labels=None):
    n_nodes = g.number_of_nodes()

    # nodes
    nx_node_ids = [n_i for n_i in g.nodes()]  # contains list of nx node ids
    # in a particular ordering. Will be used as a mapping to convert
    # between nx node ids and data obj node indices

    # we don't have any node labels, so set to dummy 1. dim n_nodes x 1
    x = torch.tensor(np.ones(n_nodes).reshape(-1, 1), dtype=torch.float)

    center_node_idx = nx_node_ids.index(center_id)
    center_node_idx = torch.tensor([center_node_idx], dtype=torch.long)

    # edges
    edges_list = []
    edge_features_list = []
    for node_1, node_2, attr_dict in g.edges(data=True):
        edge_feature = [attr_dict['w1'], attr_dict['w2'], attr_dict['w3'],
                        attr_dict['w4'], attr_dict['w5'], attr_dict['w6'],
                        attr_dict['w7'], 0, 0]  # last 2 indicate self-loop
        # and masking
        edge_feature = np.array(edge_feature, dtype=int)
        # convert nx node ids to data obj node index
        i = nx_node_ids.index(node_1)
        j = nx_node_ids.index(node_2)
        edges_list.append((i, j))
        edge_features_list.append(edge_feature)
        edges_list.append((j, i))
        edge_features_list.append(edge_feature)

    # data.edge_index: Graph connectivity in COO format with shape [2, num_edges]
    edge_index = torch.tensor(np.array(edges_list).T, dtype=torch.long)

    # data.edge_attr: Edge feature matrix with shape [num_edges, num_edge_features]
    edge_attr = torch.tensor(np.array(edge_features_list), dtype=torch.float)

    try:
        species_id = int(nx_node_ids[0].split('.')[0])  # nx node id is of the form:
        # species_id.protein_id
        species_id = torch.tensor([species_id], dtype=torch.long)
    except:  # occurs when nx node id has no species id info. For the extract
        # substructure context pair transform, where we convert a data obj to
        # a nx graph obj (which does not have original node id info)
        species_id = torch.tensor([0], dtype=torch.long)    # dummy species
        # id is 0

    # construct data obj
    data = Data(x=x, edge_index=edge_index, edge_attr=edge_attr)
    data.species_id = species_id
    data.center_node_idx = center_node_idx

    if node_id_to_go_labels:  # supervised case with go node labels
        # Construct a dim n_pretrain_go_classes tensor and a
        # n_downstream_go_classes tensor for the center node. 0 is no data
        # or negative, 1 is positive.
        downstream_go_node_feature = [0] * len(allowable_features_downstream)
        pretrain_go_node_feature = [0] * len(allowable_features_pretrain)
        if center_id in node_id_to_go_labels:
            go_labels = node_id_to_go_labels[center_id]
            # get indices of allowable_features_downstream that match with elements
            # in go_labels
            _, node_feature_indices, _ = np.intersect1d(allowable_features_downstream, go_labels, return_indices=True)
            for idx in node_feature_indices:
                downstream_go_node_feature[idx] = 1
            # get indices of allowable_features_pretrain that match with
            # elements in go_labels
            _, node_feature_indices, _ = np.intersect1d(
                allowable_features_pretrain, go_labels, return_indices=True)
            for idx in node_feature_indices:
                pretrain_go_node_feature[idx] = 1
        data.go_target_downstream = torch.tensor(np.array(downstream_go_node_feature),
                                        dtype=torch.long)
        data.go_target_pretrain = torch.tensor(np.array(pretrain_go_node_feature),
                                        dtype=torch.long)
    return data


def graph_data_obj_to_nx(data):
    G = nx.Graph()

    # edges
    edge_index = data.edge_index.cpu().numpy()
    edge_attr = data.edge_attr.cpu().numpy()
    n_edges = edge_index.shape[1]
    for j in range(0, n_edges, 2):
        begin_idx = int(edge_index[0, j])
        end_idx = int(edge_index[1, j])
        w1, w2, w3, w4, w5, w6, w7, _, _ = edge_attr[j].astype(bool)
        if not G.has_edge(begin_idx, end_idx):
            G.add_edge(begin_idx, end_idx, w1=w1, w2=w2, w3=w3, w4=w4, w5=w5, w6=w6, w7=w7)
    return G

def graph_data_obj_to_nx_simple(data):
    """
    Converts graph Data object required by the pytorch geometric package to
    network x data object. NB: Uses simplified atom and bond features,
    and represent as indices. NB: possible issues with recapitulating relative
    stereochemistry since the edges in the nx object are unordered.
    :param data: pytorch geometric Data object
    :return: network x object
    """
    G = nx.Graph()

    # atoms
    atom_features = data.x.cpu().numpy()
    num_atoms = atom_features.shape[0]
    for i in range(num_atoms):
        atomic_num_idx, chirality_tag_idx = atom_features[i]
        G.add_node(i, atom_num_idx=atomic_num_idx, chirality_tag_idx=chirality_tag_idx)
        pass

    # bonds
    edge_index = data.edge_index.cpu().numpy()
    edge_attr = data.edge_attr.cpu().numpy()
    num_bonds = edge_index.shape[1]
    for j in range(0, num_bonds, 2):
        begin_idx = int(edge_index[0, j])
        end_idx = int(edge_index[1, j])
        bond_type_idx, bond_dir_idx = edge_attr[j]
        if not G.has_edge(begin_idx, end_idx):
            G.add_edge(begin_idx, end_idx, bond_type_idx=bond_type_idx,
                       bond_dir_idx=bond_dir_idx)

    return G

def nx_to_graph_data_obj_simple(G):
    """
    Converts nx graph to pytorch geometric Data object. Assume node indices
    are numbered from 0 to num_nodes - 1. NB: Uses simplified atom and bond
    features, and represent as indices. NB: possible issues with
    recapitulating relative stereochemistry since the edges in the nx
    object are unordered.
    :param G: nx graph obj
    :return: pytorch geometric Data object
    """
    # atoms
    num_atom_features = 2  # atom type,  chirality tag
    atom_features_list = []
    for _, node in G.nodes(data=True):
        atom_feature = [node['atom_num_idx'], node['chirality_tag_idx']]
        atom_features_list.append(atom_feature)
    x = torch.tensor(np.array(atom_features_list), dtype=torch.long)

    # bonds
    num_bond_features = 2  # bond type, bond direction
    if len(G.edges()) > 0:  # mol has bonds
        edges_list = []
        edge_features_list = []
        for i, j, edge in G.edges(data=True):
            edge_feature = [edge['bond_type_idx'], edge['bond_dir_idx']]
            edges_list.append((i, j))
            edge_features_list.append(edge_feature)
            edges_list.append((j, i))
            edge_features_list.append(edge_feature)

        # data.edge_index: Graph connectivity in COO format with shape [2, num_edges]
        edge_index = torch.tensor(np.array(edges_list).T, dtype=torch.long)

        # data.edge_attr: Edge feature matrix with shape [num_edges, num_edge_features]
        edge_attr = torch.tensor(np.array(edge_features_list),
                                 dtype=torch.long)
    else:   # mol has no bonds
        edge_index = torch.empty((2, 0), dtype=torch.long)
        edge_attr = torch.empty((0, num_bond_features), dtype=torch.long)

    data = Data(x=x, edge_index=edge_index, edge_attr=edge_attr)

    return data


class NegativeEdge:
    """Borrowed from https://github.com/snap-stanford/pretrain-gnns/"""
    def __call__(self, data):
        num_nodes = data.num_nodes
        num_edges = data.num_edges

        edge_set = set([str(data.edge_index[0, i].cpu().item()) + "," + str(data.edge_index[1, i].cpu().item())
                        for i in range(data.edge_index.shape[1])])

        redandunt_sample = torch.randint(0, num_nodes, (2, 5*num_edges))
        sampled_ind = []
        sampled_edge_set = set([])
        for i in range(5*num_edges):
            node1 = redandunt_sample[0, i].cpu().item()
            node2 = redandunt_sample[1, i].cpu().item()
            edge_str = str(node1) + "," + str(node2)
            if not edge_str in edge_set and not edge_str in sampled_edge_set and not node1 == node2:
                sampled_edge_set.add(edge_str)
                sampled_ind.append(i)
            if len(sampled_ind) == num_edges//2:
                break

        data.negative_edge_index = redandunt_sample[:, sampled_ind]
        return data


class MaskEdge:
    """Borrowed from https://github.com/snap-stanford/pretrain-gnns/"""
    def __init__(self, mask_rate):
        """
        Assume edge_attr is of the form:
        [w1, w2, w3, w4, w5, w6, w7, self_loop, mask]
        :param mask_rate: % of edges to be masked
        """
        self.mask_rate = mask_rate

    def __call__(self, data, masked_edge_indices=None):
        if masked_edge_indices is None:
            # sample x distinct edges to be masked, based on mask rate. But
            # will sample at least 1 edge
            num_edges = int(data.edge_index.size()[1] / 2)  # num unique edges
            sample_size = int(num_edges * self.mask_rate + 1)
            # during sampling, we only pick the 1st direction of a particular
            # edge pair
            masked_edge_indices = [2 * i for i in random.sample(range(
                num_edges), sample_size)]

        data.masked_edge_idx = torch.tensor(np.array(masked_edge_indices))

        # create ground truth edge features for the edges that correspond to
        # the masked indices
        mask_edge_labels_list = []
        for idx in masked_edge_indices:
            mask_edge_labels_list.append(data.edge_attr[idx].view(1, -1))
        data.mask_edge_label = torch.cat(mask_edge_labels_list, dim=0)

        # created new masked edge_attr, where both directions of the masked
        # edges have masked edge type. For message passing in gcn

        # append the 2nd direction of the masked edges
        all_masked_edge_indices = masked_edge_indices + [i + 1 for i in
                                                         masked_edge_indices]
        for idx in all_masked_edge_indices:
            data.edge_attr[idx] = torch.tensor(np.array([0, 0, 0, 0, 0, 0, 0, 0, 1]), dtype=torch.float)

        return data

class MaskAtom:
    """Borrowed from https://github.com/snap-stanford/pretrain-gnns/"""
    def __init__(self, num_atom_type, num_edge_type, mask_rate, mask_edge=True):
        """
        Randomly masks an atom, and optionally masks edges connecting to it.
        The mask atom type index is num_possible_atom_type
        The mask edge type index in num_possible_edge_type
        :param num_atom_type:
        :param num_edge_type:
        :param mask_rate: % of atoms to be masked
        :param mask_edge: If True, also mask the edges that connect to the
        masked atoms
        """
        self.num_atom_type = num_atom_type
        self.num_edge_type = num_edge_type
        self.mask_rate = mask_rate
        self.mask_edge = mask_edge

    def __call__(self, data, masked_atom_indices=None):
        """
        :param data: pytorch geometric data object. Assume that the edge
        ordering is the default pytorch geometric ordering, where the two
        directions of a single edge occur in pairs.
        Eg. data.edge_index = tensor([[0, 1, 1, 2, 2, 3],
                                     [1, 0, 2, 1, 3, 2]])
        :param masked_atom_indices: If None, then randomly samples num_atoms
        * mask rate number of atom indices
        Otherwise a list of atom idx that sets the atoms to be masked (for
        debugging only)
        :return: None, Creates new attributes in original data object:
        data.mask_node_idx
        data.mask_node_label
        data.mask_edge_idx
        data.mask_edge_label
        """

        if masked_atom_indices == None:
            # sample x distinct atoms to be masked, based on mask rate. But
            # will sample at least 1 atom
            num_atoms = data.x.size()[0]
            sample_size = int(num_atoms * self.mask_rate + 1)
            masked_atom_indices = random.sample(range(num_atoms), sample_size)

        # create mask node label by copying atom feature of mask atom
        mask_node_labels_list = []
        for atom_idx in masked_atom_indices:
            mask_node_labels_list.append(data.x[atom_idx].view(1, -1))
        data.mask_node_label = torch.cat(mask_node_labels_list, dim=0)
        data.masked_atom_indices = torch.tensor(masked_atom_indices)

        # modify the original node feature of the masked node
        for atom_idx in masked_atom_indices:
            data.x[atom_idx] = torch.tensor([self.num_atom_type, 0])

        if self.mask_edge:
            # create mask edge labels by copying edge features of edges that are bonded to
            # mask atoms
            connected_edge_indices = []
            for bond_idx, (u, v) in enumerate(data.edge_index.cpu().numpy().T):
                for atom_idx in masked_atom_indices:
                    if atom_idx in set((u, v)) and \
                        bond_idx not in connected_edge_indices:
                        connected_edge_indices.append(bond_idx)

            if len(connected_edge_indices) > 0:
                # create mask edge labels by copying bond features of the bonds connected to
                # the mask atoms
                mask_edge_labels_list = []
                for bond_idx in connected_edge_indices[::2]: # because the
                    # edge ordering is such that two directions of a single
                    # edge occur in pairs, so to get the unique undirected
                    # edge indices, we take every 2nd edge index from list
                    mask_edge_labels_list.append(
                        data.edge_attr[bond_idx].view(1, -1))

                data.mask_edge_label = torch.cat(mask_edge_labels_list, dim=0)
                # modify the original bond features of the bonds connected to the mask atoms
                for bond_idx in connected_edge_indices:
                    data.edge_attr[bond_idx] = torch.tensor(
                        [self.num_edge_type, 0])

                data.connected_edge_indices = torch.tensor(
                    connected_edge_indices[::2])
            else:
                data.mask_edge_label = torch.empty((0, 2)).to(torch.int64)
                data.connected_edge_indices = torch.tensor(
                    connected_edge_indices).to(torch.int64)

        return data

    def __repr__(self):
        return '{}(num_atom_type={}, num_edge_type={}, mask_rate={}, mask_edge={})'.format(
            self.__class__.__name__, self.num_atom_type, self.num_edge_type,
            self.mask_rate, self.mask_edge)

def reset_idxes(G):
    """
    Resets node indices such that they are numbered from 0 to num_nodes - 1
    :param G:
    :return: copy of G with relabelled node indices, mapping
    """
    mapping = {}
    for new_idx, old_idx in enumerate(G.nodes()):
        mapping[old_idx] = new_idx
    new_G = nx.relabel_nodes(G, mapping, copy=True)
    return new_G, mapping


class ExtractSubstructureContextPair:
    def __init__(self, l1, center=True):
        self.center = center
        self.l1 = l1
    
        if self.l1 == 0:
            self.l1 = -1

    def __call__(self, data, root_idx=None):
        num_atoms = data.x.size()[0]
        G = graph_data_obj_to_nx(data)

        if root_idx is None:
            if self.center is True:
                root_idx = data.center_node_idx.item()
            else:
                root_idx = random.sample(range(num_atoms), 1)[0]

        # in the PPI case, the subgraph is the entire PPI graph
        data.x_substruct = data.x
        data.edge_attr_substruct = data.edge_attr
        data.edge_index_substruct = data.edge_index
        data.center_substruct_idx = data.center_node_idx

        # Get context that is between l1 and the max diameter of the PPI graph
        l1_node_idxes = nx.single_source_shortest_path_length(G, root_idx,
                                                              self.l1).keys()
        l2_node_idxes = range(num_atoms)
        context_node_idxes = set(l1_node_idxes).symmetric_difference(
            set(l2_node_idxes))
        if len(context_node_idxes) > 0:
            context_G = G.subgraph(context_node_idxes)
            context_G, context_node_map = reset_idxes(context_G)  # need to
            # reset node idx to 0 -> num_nodes - 1, other data obj does not
            # make sense
            context_data = nx_to_graph_data_obj(context_G, 0)   # use a dummy
            # center node idx
            data.x_context = context_data.x
            data.edge_attr_context = context_data.edge_attr
            data.edge_index_context = context_data.edge_index
        else:
            raise RuntimeError
        # Get indices of overlapping nodes between substruct and context,
        context_substruct_overlap_idxes = list(context_node_idxes)
        if len(context_substruct_overlap_idxes) > 0:
            context_substruct_overlap_idxes_reorder = [context_node_map[old_idx]
                                                       for
                                                       old_idx in
                                                       context_substruct_overlap_idxes]
            data.overlap_context_substruct_idx = \
                torch.tensor(context_substruct_overlap_idxes_reorder)

        return data

    def __repr__(self):
        return '{}(l1={}, center={})'.format(self.__class__.__name__, self.l1, self.center)

class ChemExtractSubstructureContextPair:
    def __init__(self, k, l1, l2):
        """
        Randomly selects a node from the data object, and adds attributes
        that contain the substructure that corresponds to k hop neighbours
        rooted at the node, and the context substructures that corresponds to
        the subgraph that is between l1 and l2 hops away from the
        root node.
        :param k:
        :param l1:
        :param l2:
        """
        self.k = k
        self.l1 = l1
        self.l2 = l2
        # for the special case of 0, addresses the quirk with
        # single_source_shortest_path_length
        if self.k == 0:
            self.k = -1
        if self.l1 == 0:
            self.l1 = -1
        if self.l2 == 0:
            self.l2 = -1

    def __call__(self, data, root_idx=None):
        """
        :param data: pytorch geometric data object
        :param root_idx: If None, then randomly samples an atom idx.
        Otherwise sets atom idx of root (for debugging only)
        :return: None. Creates new attributes in original data object:
        data.center_substruct_idx
        data.x_substruct
        data.edge_attr_substruct
        data.edge_index_substruct
        data.x_context
        data.edge_attr_context
        data.edge_index_context
        data.overlap_context_substruct_idx
        """
        num_atoms = data.x.size()[0]
        if root_idx == None:
            root_idx = random.sample(range(num_atoms), 1)[0]

        G = graph_data_obj_to_nx_simple(data)  # same ordering as input data obj

        # Get k-hop subgraph rooted at specified atom idx
        substruct_node_idxes = nx.single_source_shortest_path_length(G,
                                                                     root_idx,
                                                                     self.k).keys()
        if len(substruct_node_idxes) > 0:
            substruct_G = G.subgraph(substruct_node_idxes)
            substruct_G, substruct_node_map = reset_idxes(substruct_G)  # need
            # to reset node idx to 0 -> num_nodes - 1, otherwise data obj does not
            # make sense, since the node indices in data obj must start at 0
            substruct_data = nx_to_graph_data_obj_simple(substruct_G)
            data.x_substruct = substruct_data.x
            data.edge_attr_substruct = substruct_data.edge_attr
            data.edge_index_substruct = substruct_data.edge_index
            data.center_substruct_idx = torch.tensor([substruct_node_map[
                                                          root_idx]])  # need
            # to convert center idx from original graph node ordering to the
            # new substruct node ordering

        # Get subgraphs that is between l1 and l2 hops away from the root node
        l1_node_idxes = nx.single_source_shortest_path_length(G, root_idx,
                                                              self.l1).keys()
        l2_node_idxes = nx.single_source_shortest_path_length(G, root_idx,
                                                              self.l2).keys()
        context_node_idxes = set(l1_node_idxes).symmetric_difference(
            set(l2_node_idxes))
        if len(context_node_idxes) == 0:
            l2_node_idxes = range(num_atoms)
            context_node_idxes = set(l1_node_idxes).symmetric_difference(
                set(l2_node_idxes))

        if len(context_node_idxes) > 0:
            context_G = G.subgraph(context_node_idxes)
            context_G, context_node_map = reset_idxes(context_G)  # need to
            # reset node idx to 0 -> num_nodes - 1, otherwise data obj does not
            # make sense, since the node indices in data obj must start at 0
            context_data = nx_to_graph_data_obj_simple(context_G)
            data.x_context = context_data.x
            data.edge_attr_context = context_data.edge_attr
            data.edge_index_context = context_data.edge_index

        # Get indices of overlapping nodes between substruct and context,
        # WRT context ordering
        context_substruct_overlap_idxes = list(set(
            context_node_idxes).intersection(set(substruct_node_idxes)))
        if len(context_substruct_overlap_idxes) <= 0:
            context_substruct_overlap_idxes = list(context_node_idxes)
        if len(context_substruct_overlap_idxes) > 0:
            context_substruct_overlap_idxes_reorder = [context_node_map[old_idx]
                                                       for
                                                       old_idx in
                                                       context_substruct_overlap_idxes]
            # need to convert the overlap node idxes, which is from the
            # original graph node ordering to the new context node ordering
            data.overlap_context_substruct_idx = \
                torch.tensor(context_substruct_overlap_idxes_reorder)

        return data

        # ### For debugging ###
        # if len(substruct_node_idxes) > 0:
        #     substruct_mol = graph_data_obj_to_mol_simple(data.x_substruct,
        #                                                  data.edge_index_substruct,
        #                                                  data.edge_attr_substruct)
        #     print(AllChem.MolToSmiles(substruct_mol))
        # if len(context_node_idxes) > 0:
        #     context_mol = graph_data_obj_to_mol_simple(data.x_context,
        #                                                data.edge_index_context,
        #                                                data.edge_attr_context)
        #     print(AllChem.MolToSmiles(context_mol))
        #
        # print(list(context_node_idxes))
        # print(list(substruct_node_idxes))
        # print(context_substruct_overlap_idxes)
        # ### End debugging ###

    def __repr__(self):
        return '{}(k={},l1={}, l2={})'.format(self.__class__.__name__, self.k,
                                              self.l1, self.l2)


# ==================
# DataLoader utils
# ==================


class BatchFinetune(Data):
    def __init__(self, batch=None, **kwargs):
        super(BatchFinetune, self).__init__(**kwargs)
        self.batch = batch

    @staticmethod
    def from_data_list(data_list):
        r"""Constructs a batch object from a python list holding
        :class:`torch_geometric.data.Data` objects.
        The assignment vector :obj:`batch` is created on the fly."""
        keys = [set(data.keys) for data in data_list]
        keys = list(set.union(*keys))
        assert 'batch' not in keys

        batch = BatchMasking()

        for key in keys:
            batch[key] = []
        batch.batch = []

        cumsum_node = 0
        cumsum_edge = 0

        for i, data in enumerate(data_list):
            num_nodes = data.num_nodes
            batch.batch.append(torch.full((num_nodes, ), i, dtype=torch.long))
            for key in data.keys:
                item = data[key]
                if key in ['edge_index', 'center_node_idx']:
                    item = item + cumsum_node
                batch[key].append(item)

            cumsum_node += num_nodes
            cumsum_edge += data.edge_index.shape[1]

        for key in keys:
            batch[key] = torch.cat(
                batch[key], dim=data_list[0].__cat_dim__(key, batch[key][0]))
        batch.batch = torch.cat(batch.batch, dim=-1)
        return batch.contiguous()

    @property
    def num_graphs(self):
        """Returns the number of graphs in the batch."""
        return self.batch[-1].item() + 1


class BatchMasking(Data):
    def __init__(self, batch=None, **kwargs):
        super(BatchMasking, self).__init__(**kwargs)
        self.batch = batch

    @staticmethod
    def from_data_list(data_list):
        r"""Constructs a batch object from a python list holding
        :class:`torch_geometric.data.Data` objects.
        The assignment vector :obj:`batch` is created on the fly."""
        keys = [set(data.keys) for data in data_list]
        keys = list(set.union(*keys))
        assert 'batch' not in keys

        batch = BatchMasking()

        for key in keys:
            batch[key] = []
        batch.batch = []

        cumsum_node = 0
        cumsum_edge = 0

        for i, data in enumerate(data_list):
            num_nodes = data.num_nodes
            batch.batch.append(torch.full((num_nodes, ), i, dtype=torch.long))
            for key in data.keys:
                item = data[key]
                if key in ['edge_index']:
                    item = item + cumsum_node
                elif key == 'masked_edge_idx':
                    item = item + cumsum_edge
                batch[key].append(item)

            cumsum_node += num_nodes
            cumsum_edge += data.edge_index.shape[1]

        for key in keys:
            batch[key] = torch.cat(
                batch[key], dim=data_list[0].__cat_dim__(key, batch[key][0]))
        batch.batch = torch.cat(batch.batch, dim=-1)
        return batch.contiguous()

    def cumsum(self, key, item):
        r"""If :obj:`True`, the attribute :obj:`key` with content :obj:`item`
        should be added up cumulatively before concatenated together.
        .. note::
            This method is for internal use only, and should only be overridden
            if the batch concatenation process is corrupted for a specific data
            attribute.
        """
        return key in ['edge_index', 'face', 'masked_atom_indices', 'connected_edge_indices']

    @property
    def num_graphs(self):
        """Returns the number of graphs in the batch."""
        return self.batch[-1].item() + 1


class BatchAE(Data):
    def __init__(self, batch=None, **kwargs):
        super(BatchAE, self).__init__(**kwargs)
        self.batch = batch

    @staticmethod
    def from_data_list(data_list):
        r"""Constructs a batch object from a python list holding
        :class:`torch_geometric.data.Data` objects.
        The assignment vector :obj:`batch` is created on the fly."""
        keys = [set(data.keys) for data in data_list]
        keys = list(set.union(*keys))
        assert 'batch' not in keys

        batch = BatchAE()

        for key in keys:
            batch[key] = []
        batch.batch = []

        cumsum_node = 0

        for i, data in enumerate(data_list):
            num_nodes = data.num_nodes
            batch.batch.append(torch.full((num_nodes, ), i, dtype=torch.long))
            for key in data.keys:
                item = data[key]
                if key in ['edge_index', 'negative_edge_index']:
                    item = item + cumsum_node
                batch[key].append(item)

            cumsum_node += num_nodes

        for key in keys:
            batch[key] = torch.cat(
                batch[key], dim=batch.cat_dim(key))
        batch.batch = torch.cat(batch.batch, dim=-1)
        return batch.contiguous()

    @property
    def num_graphs(self):
        """Returns the number of graphs in the batch."""
        return self.batch[-1].item() + 1

    def cat_dim(self, key):
        return -1 if key in ["edge_index", "negative_edge_index"] else 0


class BatchSubstructContext(Data):
    def __init__(self, batch=None, **kwargs):
        super(BatchSubstructContext, self).__init__(**kwargs)
        self.batch = batch

    @staticmethod
    def from_data_list(data_list):
        r"""Constructs a batch object from a python list holding
        :class:`torch_geometric.data.Data` objects.
        The assignment vector :obj:`batch` is created on the fly."""
        batch = BatchSubstructContext()
<<<<<<< HEAD
        keys = [
                    "center_substruct_idx",
                    "edge_attr_substruct",
                    "edge_index_substruct",
                    "x_substruct",
                    "overlap_context_substruct_idx",
                    "edge_attr_context",
                    "edge_index_context",
                    "x_context"
                ]

=======
        keys = ["center_substruct_idx", "edge_attr_substruct", "edge_index_substruct", "x_substruct", "overlap_context_substruct_idx", "edge_attr_context", "edge_index_context", "x_context"]
>>>>>>> 919a4eaa
        for key in keys:
            batch[key] = []

        # used for pooling the context
        batch.batch_overlapped_context = []
        batch.overlapped_context_size = []

        cumsum_main = 0
        cumsum_substruct = 0
        cumsum_context = 0

        i = 0

        for data in data_list:
            # If there is no context, just skip!!
            if hasattr(data, "x_context"):
                num_nodes = data.num_nodes
                num_nodes_substruct = len(data.x_substruct)
                num_nodes_context = len(data.x_context)

                # batch.batch.append(torch.full((num_nodes, ), i, dtype=torch.long))
                batch.batch_overlapped_context.append(torch.full((len(data.overlap_context_substruct_idx), ), i, dtype=torch.long))
                batch.overlapped_context_size.append(len(data.overlap_context_substruct_idx))

                # batching for the substructure graph
                for key in ["center_substruct_idx", "edge_attr_substruct", "edge_index_substruct", "x_substruct"]:
                    item = data[key]
                    item = item + cumsum_substruct if batch.cumsum(key, item) else item
                    batch[key].append(item)

                # batching for the context graph
                for key in ["overlap_context_substruct_idx", "edge_attr_context", "edge_index_context", "x_context"]:
                    item = data[key]
                    item = item + cumsum_context if batch.cumsum(key, item) else item
                    batch[key].append(item)

                cumsum_main += num_nodes
                cumsum_substruct += num_nodes_substruct
                cumsum_context += num_nodes_context
                i += 1

        for key in keys:
            batch[key] = torch.cat(
                batch[key], dim=batch.cat_dim(key))
        batch.batch_overlapped_context = torch.cat(batch.batch_overlapped_context, dim=-1)
        batch.overlapped_context_size = torch.LongTensor(batch.overlapped_context_size)

        return batch.contiguous()

    def cat_dim(self, key):
        return -1 if key in ["edge_index", "edge_index_substruct", "edge_index_context"] else 0

    def cumsum(self, key, item):
        return key in ["edge_index", "edge_index_substruct", "edge_index_context", "overlap_context_substruct_idx", "center_substruct_idx"]

    @property
    def num_graphs(self):
        """Returns the number of graphs in the batch."""
        return self.batch[-1].item() + 1


class DataLoaderFinetune(torch.utils.data.DataLoader):
    def __init__(self, dataset, batch_size=1, shuffle=True, **kwargs):
        super(DataLoaderFinetune, self).__init__(
            dataset,
            batch_size,
            shuffle,
            collate_fn=lambda data_list: BatchFinetune.from_data_list(data_list),
            **kwargs)


class DataLoaderMasking(torch.utils.data.DataLoader):
    def __init__(self, dataset, batch_size=1, shuffle=True, **kwargs):
        super(DataLoaderMasking, self).__init__(
            dataset,
            batch_size,
            shuffle,
            collate_fn=lambda data_list: BatchMasking.from_data_list(data_list),
            **kwargs)


class DataLoaderAE(torch.utils.data.DataLoader):
    def __init__(self, dataset, batch_size=1, shuffle=True, **kwargs):
        super(DataLoaderAE, self).__init__(
            dataset,
            batch_size,
            shuffle,
            collate_fn=lambda data_list: BatchAE.from_data_list(data_list),
            **kwargs)


class DataLoaderSubstructContext(torch.utils.data.DataLoader):
    def __init__(self, dataset, batch_size=1, shuffle=True, **kwargs):
        super(DataLoaderSubstructContext, self).__init__(
            dataset,
            batch_size,
            shuffle,
            collate_fn=lambda data_list: BatchSubstructContext.from_data_list(data_list),
            **kwargs)


# ==========
# Dataset
# ==========


@register_dataset("test_bio")
class TestBioDataset(InMemoryDataset):
    def __init__(self,
                 data_type="unsupervised",
                 root=None,
                 transform=None,
                 pre_transform=None,
                 pre_filter=None):
        super(TestBioDataset, self).__init__(root, transform, pre_transform, pre_filter)
        num_nodes = 100
        num_edges = 300
        num_graphs = 100

        def cycle_index(num, shift):
            arr = torch.arange(num) + shift
            arr[-shift:] = torch.arange(shift)
            return arr

        upp = torch.cat([torch.arange(0, num_nodes)] * num_graphs)
        dwn = torch.cat([cycle_index(num_nodes, 1)] * num_graphs)
        edge_index = torch.stack([upp, dwn])

        edge_attr = torch.zeros(num_edges * num_graphs, 9)
        for idx, val in enumerate(torch.randint(0, 9, size=(num_edges * num_graphs,))):
            edge_attr[idx][val] = 1.
        self.data = Data(
            x=torch.ones(num_graphs * num_nodes, 1),
            edge_index=edge_index,
            edge_attr=edge_attr,
        )
        self.data.center_node_idx = torch.randint(0, num_nodes, size=(num_graphs,))
        self.slices = {
            "x": torch.arange(0, (num_graphs + 1) * num_nodes, num_nodes),
            "edge_index": torch.arange(0, (num_graphs + 1) * num_edges, num_edges),
            "edge_attr": torch.arange(0, (num_graphs + 1) * num_edges, num_edges),
            "center_node_idx": torch.arange(num_graphs+1),
        }

        if data_type == "supervised":
            pretrain_tasks = 10
            downstream_tasks = 5
            go_target_pretrain = torch.zeros(pretrain_tasks * num_graphs)
            go_target_downstream = torch.zeros(downstream_tasks * num_graphs)
            go_target_pretrain[torch.arange(0, pretrain_tasks*num_graphs, pretrain_tasks)] = 1
            go_target_downstream[torch.arange(0, downstream_tasks*num_graphs, downstream_tasks)] = 1
            self.data.go_target_downstream = go_target_downstream
            self.data.go_target_pretrain = go_target_pretrain
            self.slices["go_target_pretrain"] = torch.arange(0, (num_graphs + 1) * pretrain_tasks)
            self.slices["go_target_downstream"] = torch.arange(0, (num_graphs + 1) * downstream_tasks)

@register_dataset("test_chem")
class TestChemDataset(InMemoryDataset):
    def __init__(self,
                 data_type="unsupervised",
                 root=None,
                 transform=None,
                 pre_transform=None,
                 pre_filter=None):
        super(TestChemDataset, self).__init__(root, transform, pre_transform, pre_filter)
        num_nodes = 10
        num_edges = 10
        num_graphs = 100

        def cycle_index(num, shift):
            arr = torch.arange(num) + shift
            arr[-shift:] = torch.arange(shift)
            return arr

        upp = torch.cat([torch.arange(0, num_nodes)] * num_graphs)
        dwn = torch.cat([cycle_index(num_nodes, 1)] * num_graphs)
        edge_index = torch.stack([upp, dwn])

        edge_attr = torch.zeros(num_edges * num_graphs, 2)
        x = torch.zeros(num_graphs * num_nodes, 2)
        for idx, val in enumerate(torch.randint(0, 6, size=(num_edges * num_graphs,))):
            edge_attr[idx][0] = val
        for idx, val in enumerate(torch.randint(0, 3, size=(num_edges * num_graphs,))):
            edge_attr[idx][1] = val
        for idx, val in enumerate(torch.randint(0, 120, size=(num_edges * num_graphs,))):
            x[idx][0] = val
        for idx, val in enumerate(torch.randint(0, 3, size=(num_edges * num_graphs,))):
            x[idx][1] = val

        self.data = Data(
            x=x.to(torch.long),
            edge_index=edge_index.to(torch.long),
            edge_attr=edge_attr.to(torch.long),
        )

        self.slices = {
            "x": torch.arange(0, (num_graphs + 1) * num_nodes, num_nodes),
            "edge_index": torch.arange(0, (num_graphs + 1) * num_edges, num_edges),
            "edge_attr": torch.arange(0, (num_graphs + 1) * num_edges, num_edges),
        }

        if data_type == "supervised":
            pretrain_tasks = 10
            go_target_pretrain = torch.zeros(pretrain_tasks * num_graphs) - 1
            for i in range(num_graphs):
                val = np.random.randint(0, pretrain_tasks)
                go_target_pretrain[i * pretrain_tasks + val] = 1
            self.data.y = go_target_pretrain
            self.slices["y"] = torch.arange(0, (num_graphs + 1) * pretrain_tasks, pretrain_tasks)
        
    def get(self, idx):
        data = Data()
        for key in self.data.keys:
            item, slices = self.data[key], self.slices[key]
            s = list(repeat(slice(None), item.dim()))
            s[data.__cat_dim__(key, item)] = slice(slices[idx],
                                                    slices[idx + 1])
            data[key] = item[s]
        return data


@register_dataset("bio")
class BioDataset(InMemoryDataset):
    def __init__(self,
                 data_type="unsupervised",
                 empty=False,
                 transform=None,
                 pre_transform=None,
                 pre_filter=None):
        self.data_type = data_type
        self.url = "https://cloud.tsinghua.edu.cn/f/c865b1d61348489e86ac/?dl=1"
        self.root = osp.join(osp.dirname(osp.realpath(__file__)), "../..", "data", "BIO")
        super(BioDataset, self).__init__(self.root, transform, pre_transform, pre_filter)
        if not empty:
            if data_type == "unsupervised":
                self.data, self.slices = torch.load(self.processed_paths[1])
            else:
                self.data, self.slices = torch.load(self.processed_paths[0])

    @property
    def raw_file_names(self):
        return ['processed.zip']

    @property
    def processed_file_names(self):
        return ['supervised_data_processed.pt', 'unsupervised_data_processed.pt']

    def download(self):
        download_url(self.url, self.raw_dir, name="processed.zip")

    def process(self):
        zfile = zipfile.ZipFile(osp.join(self.raw_dir, self.raw_file_names[0]),'r')
        for filename in zfile.namelist():
            print("unzip file: " + filename)
            zfile.extract(filename, osp.join(self.processed_dir))

@register_dataset("chem")
class MoleculeDataset(InMemoryDataset):
    def __init__(self,
                 data_type="unsupervised",
                 transform=None,
                 pre_transform=None,
                 pre_filter=None,
                 empty=False):
        self.data_type = data_type
        self.url = "https://cloud.tsinghua.edu.cn/f/2cac04ee904e4b54b4b2/?dl=1"
        self.root = osp.join(osp.dirname(osp.realpath(__file__)), "../..", "data", "CHEM")

        super(MoleculeDataset, self).__init__(self.root, transform, pre_transform,
                                                 pre_filter)
        self.transform, self.pre_transform, self.pre_filter = transform, pre_transform, pre_filter

        if not empty:
            if data_type == "unsupervised":
                self.data, self.slices = torch.load(self.processed_paths[1])
            else:
                self.data, self.slices = torch.load(self.processed_paths[0])

    def get(self, idx):
        data = Data()
        for key in self.data.keys:
            item, slices = self.data[key], self.slices[key]
            s = list(repeat(slice(None), item.dim()))
            s[data.__cat_dim__(key, item)] = slice(slices[idx],
                                                    slices[idx + 1])
            data[key] = item[s]
        return data


    @property
    def raw_file_names(self):
        return ['processed.zip']

    @property
    def processed_file_names(self):
        return ['supervised_data_processed.pt', 'unsupervised_data_processed.pt']

    def download(self):
        download_url(self.url, self.raw_dir, name="processed.zip")

    def process(self):
        zfile = zipfile.ZipFile(osp.join(self.raw_dir, self.raw_file_names[0]),'r')
        for filename in zfile.namelist():
            print("unzip file: " + filename)
            zfile.extract(filename, osp.join(self.processed_dir))

# ==========
# Dataset for finetuning
# ==========

@register_dataset("bace")
class BACEDataset(InMemoryDataset):
    def __init__(self,
                 transform=None,
                 pre_transform=None,
                 pre_filter=None,
                 empty=False):
        self.url = "https://cloud.tsinghua.edu.cn/f/253270b278f4465380f1/?dl=1"
        self.root = osp.join(osp.dirname(osp.realpath(__file__)), "../..", "data", "BACE")

        super(BACEDataset, self).__init__(self.root, transform, pre_transform,
                                                 pre_filter)
        self.transform, self.pre_transform, self.pre_filter = transform, pre_transform, pre_filter

        if not empty:
            self.data, self.slices = torch.load(self.processed_paths[0])


    def get(self, idx):
        data = Data()
        for key in self.data.keys:
            item, slices = self.data[key], self.slices[key]
            s = list(repeat(slice(None), item.dim()))
            s[data.__cat_dim__(key, item)] = slice(slices[idx],
                                                    slices[idx + 1])
            data[key] = item[s]
        return data


    @property
    def raw_file_names(self):
        return ['processed.zip']

    @property
    def processed_file_names(self):
        return ['geometric_data_processed.pt']

    def download(self):
        download_url(self.url, self.raw_dir, name="processed.zip")

    def process(self):
        zfile = zipfile.ZipFile(osp.join(self.raw_dir, self.raw_file_names[0]),'r')
        for filename in zfile.namelist():
            print("unzip file: " + filename)
            zfile.extract(filename, osp.join(self.processed_dir))

@register_dataset("bbbp")
class BBBPDataset(InMemoryDataset):
    def __init__(self,
                 transform=None,
                 pre_transform=None,
                 pre_filter=None,
                 empty=False):
        self.url = "https://cloud.tsinghua.edu.cn/f/ab8ff4d0a68c40a38956/?dl=1"
        self.root = osp.join(osp.dirname(osp.realpath(__file__)), "../..", "data", "BBBP")

        super(BBBPDataset, self).__init__(self.root, transform, pre_transform,
                                                 pre_filter)
        self.transform, self.pre_transform, self.pre_filter = transform, pre_transform, pre_filter

        if not empty:
            self.data, self.slices = torch.load(self.processed_paths[0])


    def get(self, idx):
        data = Data()
        for key in self.data.keys:
            item, slices = self.data[key], self.slices[key]
            s = list(repeat(slice(None), item.dim()))
            s[data.__cat_dim__(key, item)] = slice(slices[idx],
                                                    slices[idx + 1])
            data[key] = item[s]
        return data


    @property
    def raw_file_names(self):
        return ['processed.zip']

    @property
    def processed_file_names(self):
        return ['geometric_data_processed.pt']

    def download(self):
        download_url(self.url, self.raw_dir, name="processed.zip")

    def process(self):
        zfile = zipfile.ZipFile(osp.join(self.raw_dir, self.raw_file_names[0]),'r')
        for filename in zfile.namelist():
            print("unzip file: " + filename)
            zfile.extract(filename, osp.join(self.processed_dir))<|MERGE_RESOLUTION|>--- conflicted
+++ resolved
@@ -717,7 +717,6 @@
         :class:`torch_geometric.data.Data` objects.
         The assignment vector :obj:`batch` is created on the fly."""
         batch = BatchSubstructContext()
-<<<<<<< HEAD
         keys = [
                     "center_substruct_idx",
                     "edge_attr_substruct",
@@ -729,9 +728,6 @@
                     "x_context"
                 ]
 
-=======
-        keys = ["center_substruct_idx", "edge_attr_substruct", "edge_index_substruct", "x_substruct", "overlap_context_substruct_idx", "edge_attr_context", "edge_index_context", "x_context"]
->>>>>>> 919a4eaa
         for key in keys:
             batch[key] = []
 
