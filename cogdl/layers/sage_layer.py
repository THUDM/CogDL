--- conflicted
+++ resolved
@@ -57,7 +57,6 @@
         out = self.fc(out)
         if self.normalize:
             out = F.normalize(out, p=2.0, dim=-1)
-<<<<<<< HEAD
 
         if self.norm is not None:
             out = self.norm(out)
@@ -65,8 +64,5 @@
             out = self.act(out, inplace=True)
 
         if self.dropout is not None:
-=======
-        if self.dropout:
->>>>>>> 24ecee07
             out = self.dropout(out)
         return out