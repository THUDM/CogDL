--- conflicted
+++ resolved
@@ -38,11 +38,6 @@
     - amazon
     - yelp
     - reddit
-<<<<<<< HEAD
-    - jknet_cora
-    - test_small
-=======
->>>>>>> 255f0c6c
 unsupervised_node_classification:
   - model:
     - prone
