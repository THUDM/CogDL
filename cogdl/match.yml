--- conflicted
+++ resolved
@@ -1,47 +1,3 @@
-<<<<<<< HEAD
-node_classificationx:
-  - model:
-    - gdc_gcn
-    - gcn
-    - gat
-    - drgat
-    - drgcn
-    - grand
-    - gcnmix
-    - disengcn
-    - srgcn
-    - mixhop
-    - graphsage
-    - pairnorm
-    - gcnii
-    - chebyshev
-    - deepergcn
-    - gcnii
-    - gpt_gnn
-    - sign
-    - jknet
-    - ppnp
-    - sgcpn
-    - sgc
-    - dropedge_gcn
-    - unet
-    - pprgo
-    - mgcn
-    dataset:
-    - cora
-    - citeseer
-    - pubmed
-    - ogbn-arxiv
-    - ogbn-products
-    - ogbn-papers100M
-    - flickr
-    - amazon-s
-    - yelp
-    - ppi
-    - ppi-large
-    - reddit
-=======
->>>>>>> f00f06ce
 node_classification:
   - model:
     - gdc_gcn
