--- conflicted
+++ resolved
@@ -122,10 +122,7 @@
     "unsup_graphsage": "cogdl.models.nn.unsup_graphsage",
     "sagpool": "cogdl.models.nn.pyg_sagpool",
     "graphsaint": "cogdl.models.nn.graphsaint",
-<<<<<<< HEAD
     "m3s": "cogdl.models.nn.m3s",
     "supergat": "cogdl.models.nn.pyg_supergat",
-=======
     "moe_gcn": "cogdl.models.nn.moe_gcn",
->>>>>>> 2be3b0a4
 }