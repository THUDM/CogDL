--- conflicted
+++ resolved
@@ -59,17 +59,10 @@
         self.worker = worker
         self.iteration = iteration
 
-<<<<<<< HEAD
-    def train(self, graph, embedding_model_creator=Word2Vec):
-        return self.forward(graph, embedding_model_creator)
-
-    def forward(self, graph, embedding_model_creator=Word2Vec):
-=======
     def train(self, graph, embedding_model_creator=Word2Vec, return_dict=False):
         return self.forward(graph, embedding_model_creator, return_dict)
 
     def forward(self, graph, embedding_model_creator=Word2Vec, return_dict=False):
->>>>>>> 1a7703b6
         nx_g = graph.to_networkx()
         self.G = nx_g
         walks = self._simulate_walks(self.walk_length, self.walk_num)
@@ -87,12 +80,6 @@
         id2node = dict([(vid, node) for vid, node in enumerate(nx_g.nodes())])
         embeddings = np.asarray([model.wv[str(id2node[i])] for i in range(len(id2node))])
 
-<<<<<<< HEAD
-        features_matrix = np.zeros((graph.num_nodes, embeddings.shape[1]))
-        nx_nodes = nx_g.nodes()
-        features_matrix[nx_nodes] = embeddings[np.arange(graph.num_nodes)]
-        return embeddings
-=======
         if return_dict:
             features_matrix = dict()
             for vid, node in enumerate(nx_g.nodes()):
@@ -102,7 +89,6 @@
             nx_nodes = nx_g.nodes()
             features_matrix[nx_nodes] = embeddings[np.arange(graph.num_nodes)]
         return features_matrix
->>>>>>> 1a7703b6
 
     def _walk(self, start_node, walk_length):
         # Simulate a random walk starting from start node.
