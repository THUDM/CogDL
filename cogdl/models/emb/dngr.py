--- conflicted
+++ resolved
@@ -123,17 +123,10 @@
         emb_matrix = preprocessing.normalize(emb_matrix, "l2")
         return emb_matrix
 
-<<<<<<< HEAD
-    def train(self, graph):
-        return self.forward(graph)
-
-    def forward(self, graph):
-=======
     def train(self, graph, return_dict=False):
         return self.forward(graph, return_dict=False)
 
     def forward(self, graph, return_dict=False):
->>>>>>> 1a7703b6
         G = graph.to_networkx()
         self.num_node = G.number_of_nodes()
         A = nx.adjacency_matrix(G).todense()
@@ -161,11 +154,6 @@
         embeddings, _ = model.forward(input_mat)
         embeddings = embeddings.detach().cpu().numpy()
 
-<<<<<<< HEAD
-        features_matrix = np.zeros((graph.num_nodes, embeddings.shape[1]))
-        nx_nodes = G.nodes()
-        features_matrix[nx_nodes] = embeddings[np.arange(graph.num_nodes)]
-=======
         if return_dict:
             features_matrix = dict()
             for vid, node in enumerate(G.nodes()):
@@ -174,5 +162,4 @@
             features_matrix = np.zeros((graph.num_nodes, embeddings.shape[1]))
             nx_nodes = G.nodes()
             features_matrix[nx_nodes] = embeddings[np.arange(graph.num_nodes)]
->>>>>>> 1a7703b6
         return features_matrix