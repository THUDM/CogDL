--- conflicted
+++ resolved
@@ -33,17 +33,10 @@
         self.dimension = dimension
         self.step = step
 
-<<<<<<< HEAD
-    def train(self, graph):
-        return self.forward(graph)
-
-    def forward(self, graph):
-=======
     def train(self, graph, return_dict=False):
         return self.forward(graph, return_dict)
 
     def forward(self, graph, return_dict=False):
->>>>>>> 1a7703b6
         self.G = graph.to_networkx()
         self.num_node = self.G.number_of_nodes()
         A = np.asarray(nx.adjacency_matrix(self.G).todense(), dtype=float)
@@ -74,11 +67,6 @@
                 final_emb = np.hstack((final_emb, W))
 
         embeddings = final_emb
-<<<<<<< HEAD
-        features_matrix = np.zeros((graph.num_nodes, embeddings.shape[1]))
-        nx_nodes = self.G.nodes()
-        features_matrix[nx_nodes] = embeddings[np.arange(graph.num_nodes)]
-=======
         if return_dict:
             features_matrix = dict()
             for vid, node in enumerate(self.G.nodes()):
@@ -87,7 +75,6 @@
             features_matrix = np.zeros((graph.num_nodes, embeddings.shape[1]))
             nx_nodes = self.G.nodes()
             features_matrix[nx_nodes] = embeddings[np.arange(graph.num_nodes)]
->>>>>>> 1a7703b6
         return features_matrix
 
     def _get_embedding(self, matrix, dimension):
