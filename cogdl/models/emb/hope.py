--- conflicted
+++ resolved
@@ -33,17 +33,10 @@
         self.dimension = dimension
         self.beta = beta
 
-<<<<<<< HEAD
-    def train(self, graph):
-        return self.forward(graph)
-
-    def forward(self, graph):
-=======
     def train(self, graph, return_dict=False):
         return self.forward(graph, return_dict)
 
     def forward(self, graph, return_dict=False):
->>>>>>> 1a7703b6
         r"""The author claim that Katz has superior performance in related tasks
         S_katz = (M_g)^-1 * M_l = (I - beta*A)^-1 * beta*A = (I - beta*A)^-1 * (I - (I -beta*A))
         = (I - beta*A)^-1 - I
@@ -54,11 +47,6 @@
         katz_matrix = np.asarray((np.eye(n) - self.beta * np.mat(adj)).I - np.eye(n))
         embeddings = self._get_embedding(katz_matrix, self.dimension)
 
-<<<<<<< HEAD
-        features_matrix = np.zeros((graph.num_nodes, embeddings.shape[1]))
-        nx_nodes = nx_g.nodes()
-        features_matrix[nx_nodes] = embeddings[np.arange(graph.num_nodes)]
-=======
         if return_dict:
             features_matrix = dict()
             for vid, node in enumerate(nx_g.nodes()):
@@ -67,7 +55,6 @@
             features_matrix = np.zeros((graph.num_nodes, embeddings.shape[1]))
             nx_nodes = nx_g.nodes()
             features_matrix[nx_nodes] = embeddings[np.arange(graph.num_nodes)]
->>>>>>> 1a7703b6
         return features_matrix
 
     def _get_embedding(self, matrix, dimension):
