--- conflicted
+++ resolved
@@ -41,17 +41,10 @@
         self.negative = negative
         self.is_large = is_large
 
-<<<<<<< HEAD
-    def train(self, graph):
-        return self.forward(graph)
-
-    def forward(self, graph):
-=======
     def train(self, graph, return_dict=False):
         return self.forward(graph, return_dict)
 
     def forward(self, graph, return_dict=False):
->>>>>>> 1a7703b6
         nx_g = graph.to_networkx()
         A = sp.csr_matrix(nx.adjacency_matrix(nx_g))
         if not self.is_large:
@@ -69,11 +62,6 @@
         u, s, _ = sp.linalg.svds(deepwalk_matrix, self.dimension)
         embeddings = sp.diags(np.sqrt(s)).dot(u.T).T
 
-<<<<<<< HEAD
-        features_matrix = np.zeros((graph.num_nodes, embeddings.shape[1]))
-        nx_nodes = nx_g.nodes()
-        features_matrix[nx_nodes] = embeddings[np.arange(graph.num_nodes)]
-=======
         if return_dict:
             features_matrix = dict()
             for vid, node in enumerate(nx_g.nodes()):
@@ -82,7 +70,6 @@
             features_matrix = np.zeros((graph.num_nodes, embeddings.shape[1]))
             nx_nodes = nx_g.nodes()
             features_matrix[nx_nodes] = embeddings[np.arange(graph.num_nodes)]
->>>>>>> 1a7703b6
         return features_matrix
 
     def _compute_deepwalk_matrix(self, A, window, b):
