import torch
import torch.nn as nn
import torch.nn.functional as F
import math

from .. import BaseModel, register_model
from cogdl.utils import add_remaining_self_loops, mul_edge_softmax, spmm


class GATLayer(nn.Module):
    """
    Sparse version GAT layer, similar to https://arxiv.org/abs/1710.10903
    """

    def __init__(self, in_features, out_features, nhead=1, alpha=0.2, dropout=0.6, concat=True):
        super(GATLayer, self).__init__()
        self.in_features = in_features
        self.out_features = out_features
        self.alpha = alpha
        self.concat = concat
        self.nhead = nhead

        self.W = nn.Parameter(torch.FloatTensor(in_features, out_features * nhead))

        self.a_l = nn.Parameter(torch.zeros(size=(1, nhead, out_features)))
        self.a_r = nn.Parameter(torch.zeros(size=(1, nhead, out_features)))

        self.dropout = nn.Dropout(dropout)
        self.leakyrelu = nn.LeakyReLU(self.alpha)
        self.reset_parameteres()

    def reset_parameteres(self):
        def reset(tensor):
            stdv = math.sqrt(6.0 / (tensor.size(-2) + tensor.size(-1)))
            tensor.data.uniform_(-stdv, stdv)
<<<<<<< HEAD
=======

>>>>>>> 53dbb7a4
        reset(self.a_l)
        reset(self.a_r)
        reset(self.W)

    def forward(self, x, edge):
        N = x.size()[0]
        # h = self.W(x).view(-1, self.nhead, self.out_features)
        h = torch.matmul(x, self.W).view(-1, self.nhead, self.out_features)
        # h: N * H * d
        if torch.isnan(h).any():
            print("NaN in Graph Attention")
            h[torch.isnan(h)] = 0

        # Self-attention on the nodes - Shared attention mechanism
        h_l = (self.a_l * h).sum(dim=-1)[edge[0, :]]
        h_r = (self.a_r * h).sum(dim=-1)[edge[1, :]]
        edge_attention = self.leakyrelu(h_l + h_r)
        # edge_e: E * H
        edge_attention = mul_edge_softmax(edge, edge_attention, shape=(N, N))

        edge_attention = edge_attention.view(-1)
        edge_attention = self.dropout(edge_attention)

        num_edges = edge.shape[1]
        num_nodes = x.shape[0]
        edge_index = edge.view(-1)
        edge_index = edge_index.unsqueeze(0).repeat(self.nhead, 1)
        add_num = torch.arange(0, self.nhead * num_nodes, num_nodes).view(-1, 1).to(edge_index.device)
        edge_index = edge_index + add_num
        edge_index = edge_index.split((num_edges, num_edges), dim=1)

        row, col = edge_index
        row = row.reshape(-1)
        col = col.reshape(-1)
        edge_index = torch.stack([row, col])

        h_prime = spmm(edge_index, edge_attention, h.permute(1, 0, 2).reshape(num_nodes * self.nhead, -1))
        assert not torch.isnan(h_prime).any()
        h_prime = h_prime.split([num_nodes] * self.nhead)

        if self.concat:
            # if this layer is not last layer,
            out = torch.cat(h_prime, dim=1)
        else:
            # if this layer is last layer,
            out = sum(h_prime) / self.nhead
        return out

    def __repr__(self):
        return self.__class__.__name__ + " (" + str(self.in_features) + " -> " + str(self.out_features) + ")"


@register_model("gat")
class GAT(BaseModel):
    r"""The GAT model from the `"Graph Attention Networks"
    <https://arxiv.org/abs/1710.10903>`_ paper

    Args:
        num_features (int) : Number of input features.
        num_classes (int) : Number of classes.
        hidden_size (int) : The dimension of node representation.
        dropout (float) : Dropout rate for model training.
        alpha (float) : Coefficient of leaky_relu.
        nheads (int) : Number of attention heads.
    """

    @staticmethod
    def add_args(parser):
        """Add model-specific arguments to the parser."""
        # fmt: off
        parser.add_argument("--num-features", type=int)
        parser.add_argument("--num-classes", type=int)
        parser.add_argument("--hidden-size", type=int, default=8)
        parser.add_argument("--dropout", type=float, default=0.6)
        parser.add_argument("--alpha", type=float, default=0.2)
        parser.add_argument("--nheads", type=int, default=8)
        # fmt: on

    @classmethod
    def build_model_from_args(cls, args):
        return cls(
            args.num_features,
            args.hidden_size,
            args.num_classes,
            args.dropout,
            args.alpha,
            args.nheads,
        )

    def __init__(self, in_feats, hidden_size, out_features, dropout, alpha, nheads):
        """Sparse version of GAT."""
        super(GAT, self).__init__()
        self.dropout = dropout

        self.attention = GATLayer(in_feats, hidden_size, dropout=dropout, alpha=alpha, nhead=nheads, concat=True)

        self.out_att = GATLayer(hidden_size * nheads, out_features, dropout=dropout, alpha=alpha, nhead=1, concat=False)

    def forward(self, x, edge_index):
        edge_index, _ = add_remaining_self_loops(edge_index)

        x = F.dropout(x, p=self.dropout, training=self.training)
        x = F.elu(self.attention(x, edge_index))
        x = F.dropout(x, p=self.dropout, training=self.training)
        x = F.elu(self.out_att(x, edge_index))
        return x

    def predict(self, data):
        return self.forward(data.x, data.edge_index)<|MERGE_RESOLUTION|>--- conflicted
+++ resolved
@@ -33,10 +33,7 @@
         def reset(tensor):
             stdv = math.sqrt(6.0 / (tensor.size(-2) + tensor.size(-1)))
             tensor.data.uniform_(-stdv, stdv)
-<<<<<<< HEAD
-=======
 
->>>>>>> 53dbb7a4
         reset(self.a_l)
         reset(self.a_r)
         reset(self.W)
