--- conflicted
+++ resolved
@@ -1,215 +1,3 @@
-<<<<<<< HEAD
-import torch
-import torch.nn as nn
-import torch.nn.functional as F
-import math
-
-from .. import BaseModel, register_model
-from cogdl.utils import mul_edge_softmax
-
-# from torch_geometric.utils import softmax
-
-
-class GATLayer(nn.Module):
-    """
-    Sparse version GAT layer, similar to https://arxiv.org/abs/1710.10903
-    """
-
-    def __init__(
-        self, in_features, out_features, nhead=1, alpha=0.2, dropout=0.6, concat=True, residual=False, fast_mode=False
-    ):
-        super(GATLayer, self).__init__()
-        self.in_features = in_features
-        self.out_features = out_features
-        self.alpha = alpha
-        self.concat = concat
-        self.nhead = nhead
-        self.fast_mode = fast_mode
-
-        self.W = nn.Parameter(torch.FloatTensor(in_features, out_features * nhead))
-
-        self.a_l = nn.Parameter(torch.zeros(size=(1, nhead, out_features)))
-        self.a_r = nn.Parameter(torch.zeros(size=(1, nhead, out_features)))
-
-        self.dropout = nn.Dropout(dropout)
-        self.leakyrelu = nn.LeakyReLU(self.alpha)
-
-        if residual:
-            out_features = out_features * nhead if concat else out_features
-            self.residual = nn.Linear(in_features, out_features)
-        else:
-            self.register_buffer("residual", None)
-        self.reset_parameters()
-
-    def reset_parameters(self):
-        def reset(tensor):
-            stdv = math.sqrt(6.0 / (tensor.size(-2) + tensor.size(-1)))
-            tensor.data.uniform_(-stdv, stdv)
-
-        reset(self.a_l)
-        reset(self.a_r)
-        reset(self.W)
-
-        # nn.init.xavier_uniform_(self.W.data, gain=1.414)
-        # nn.init.xavier_uniform_(self.a_r.data, gain=1.414)
-        # nn.init.xavier_uniform_(self.a_l.data, gain=1.414)
-
-    def forward(self, graph, x):
-        h = torch.matmul(x, self.W).view(-1, self.nhead, self.out_features)
-        # h: N * H * d
-        h[torch.isnan(h)] = 0.0
-
-        row, col = graph.edge_index
-        # Self-attention on the nodes - Shared attention mechanism
-        h_l = (self.a_l * h).sum(dim=-1)[row]
-        h_r = (self.a_r * h).sum(dim=-1)[col]
-        edge_attention = self.leakyrelu(h_l + h_r)
-        # edge_e: E * H
-
-        edge_attention = mul_edge_softmax(graph, edge_attention).T
-        # edge_attention = softmax(edge_attention, edge_index[0, :], num_nodes=h.shape[0], ptr=None)
-
-        edge_attention = self.dropout(edge_attention)
-        edge_attention = edge_attention.unsqueeze(-1)  # (E, H, 1)
-        h_j = h[col]  # (E, H, d)
-
-        message = h_j * edge_attention
-        N, H, D = h.shape
-        index = row.view(-1, 1, 1).expand_as(message)
-        h_out = torch.zeros((N, H, D), device=x.device).scatter_add_(src=message, dim=0, index=index)
-
-        if self.residual:
-            res = self.residual(x)
-        else:
-            res = 0
-
-        if self.concat:
-            h_out = h_out.view(N, H * D)
-            out = h_out + res
-        else:
-            h_out = h_out.permute(1, 0, 2)
-            out = torch.sum(h_out, dim=0) + res
-        return out
-
-    def __repr__(self):
-        return self.__class__.__name__ + " (" + str(self.in_features) + " -> " + str(self.out_features) + ")"
-
-
-@register_model("gat")
-class GAT(BaseModel):
-    r"""The GAT model from the `"Graph Attention Networks"
-    <https://arxiv.org/abs/1710.10903>`_ paper
-
-    Args:
-        num_features (int) : Number of input features.
-        num_classes (int) : Number of classes.
-        hidden_size (int) : The dimension of node representation.
-        dropout (float) : Dropout rate for model training.
-        alpha (float) : Coefficient of leaky_relu.
-        nheads (int) : Number of attention heads.
-    """
-
-    @staticmethod
-    def add_args(parser):
-        """Add model-specific arguments to the parser."""
-        # fmt: off
-        parser.add_argument("--num-features", type=int)
-        parser.add_argument("--num-layers", type=int, default=2)
-        parser.add_argument("--residual", action="store_true")
-        parser.add_argument("--num-classes", type=int)
-        parser.add_argument("--hidden-size", type=int, default=8)
-        parser.add_argument("--dropout", type=float, default=0.6)
-        parser.add_argument("--alpha", type=float, default=0.2)
-        parser.add_argument("--nhead", type=int, default=8)
-        parser.add_argument("--last-nhead", type=int, default=1)
-        parser.add_argument("--fast-mode", action="store_true", default=False)
-        # fmt: on
-
-    @classmethod
-    def build_model_from_args(cls, args):
-        return cls(
-            args.num_features,
-            args.hidden_size,
-            args.num_classes,
-            args.num_layers,
-            args.dropout,
-            args.alpha,
-            args.nhead,
-            args.residual,
-            args.last_nhead,
-            args.fast_mode,
-        )
-
-    def __init__(
-        self,
-        in_feats,
-        hidden_size,
-        out_features,
-        num_layers,
-        dropout,
-        alpha,
-        nhead,
-        residual,
-        last_nhead,
-        fast_mode=False,
-    ):
-        """Sparse version of GAT."""
-        super(GAT, self).__init__()
-        self.dropout = dropout
-        self.attentions = nn.ModuleList()
-        self.attentions.append(
-            GATLayer(
-                in_feats,
-                hidden_size,
-                nhead=nhead,
-                dropout=dropout,
-                alpha=alpha,
-                concat=True,
-                residual=residual,
-                fast_mode=fast_mode,
-            )
-        )
-        for i in range(num_layers - 2):
-            self.attentions.append(
-                GATLayer(
-                    hidden_size * nhead,
-                    hidden_size,
-                    nhead=nhead,
-                    dropout=dropout,
-                    alpha=alpha,
-                    concat=True,
-                    residual=residual,
-                    fast_mode=fast_mode,
-                )
-            )
-        self.attentions.append(
-            GATLayer(
-                hidden_size * nhead,
-                out_features,
-                dropout=dropout,
-                alpha=alpha,
-                concat=False,
-                nhead=last_nhead,
-                residual=False,
-                fast_mode=fast_mode,
-            )
-        )
-        self.num_layers = num_layers
-        self.last_nhead = last_nhead
-        self.residual = residual
-
-    def forward(self, graph):
-        x = graph.x
-        for i, layer in enumerate(self.attentions):
-            x = F.dropout(x, p=self.dropout, training=self.training)
-            x = layer(graph, x)
-            if i != self.num_layers - 1:
-                x = F.elu(x)
-        return x
-
-    def predict(self, graph):
-        return self.forward(graph)
-=======
 import torch
 import torch.nn as nn
 import torch.nn.functional as F
@@ -411,5 +199,4 @@
         return x
 
     def predict(self, graph):
-        return self.forward(graph)
->>>>>>> 9f2404ff
+        return self.forward(graph)