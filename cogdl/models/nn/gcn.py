--- conflicted
+++ resolved
@@ -5,24 +5,19 @@
 import torch.nn.functional as F
 from torch.nn.parameter import Parameter
 
-<<<<<<< HEAD
-from .. import BaseModel, register_model, BaseLayer
-from cogdl.utils import add_remaining_self_loops, symmetric_normalization, spmm_adj
-=======
 from .. import BaseModel, register_model
 from cogdl.utils import add_remaining_self_loops, symmetric_normalization, spmm
->>>>>>> f0153a0e
 
 
-class GraphConvolution(BaseLayer):
+class GraphConvolution(nn.Module):
     """
-        Simple GCN layer, similar to https://arxiv.org/abs/1609.02907
+    Simple GCN layer, similar to https://arxiv.org/abs/1609.02907
     """
-    def __init__(self, in_features, out_features, bias=True, fast_conv=False):
+
+    def __init__(self, in_features, out_features, bias=True):
         super(GraphConvolution, self).__init__()
         self.in_features = in_features
         self.out_features = out_features
-        self.fast_conv = fast_conv
         self.weight = Parameter(torch.FloatTensor(in_features, out_features))
         if bias:
             self.bias = Parameter(torch.FloatTensor(out_features))
@@ -38,16 +33,9 @@
 
     def forward(self, x, edge_index, edge_attr=None):
         support = torch.mm(x, self.weight)
-<<<<<<< HEAD
-        if self.fast_conv:
-            out = self.spmm(edge_index, edge_attr, support)
-        else:
-            out = spmm_adj(edge_index, edge_attr, support, num_nodes=x.shape[0])
-=======
         if edge_attr is None:
             edge_attr = torch.ones(edge_index.shape[1]).to(x.device)
         out = spmm(edge_index, edge_attr, support)
->>>>>>> f0153a0e
         if self.bias is not None:
             return out + self.bias
         else:
@@ -63,8 +51,8 @@
     <https://arxiv.org/abs/1609.02907>`_ paper
 
     Args:
-        num_features (int) : Number of input features.
-        num_classes (int) : Number of classes.
+        in_features (int) : Number of input features.
+        out_features (int) : Number of classes.
         hidden_size (int) : The dimension of node representation.
         dropout (float) : Dropout rate for model training.
     """
@@ -87,7 +75,7 @@
     def __init__(self, in_feats, hidden_size, out_feats, num_layers, dropout):
         super(TKipfGCN, self).__init__()
         shapes = [in_feats] + [hidden_size] * (num_layers - 1) + [out_feats]
-        self.layers = nn.ModuleList([GraphConvolution(shapes[i], shapes[i + 1], fast_conv=False) for i in range(num_layers)])
+        self.layers = nn.ModuleList([GraphConvolution(shapes[i], shapes[i + 1]) for i in range(num_layers)])
         self.num_layers = num_layers
         self.dropout = dropout
         self.cache = dict()
