--- conflicted
+++ resolved
@@ -78,12 +78,7 @@
         h = graph.x
         for i in range(self.num_layers - 1):
             h = F.dropout(h, self.dropout, training=self.training)
-<<<<<<< HEAD
-            h = F.relu(h)
-            h = self.layers[i](h, edge_index, edge_attr)
-=======
             h = self.layers[i](graph, h)
->>>>>>> 2be3b0a4
         return h
 
     def forward(self, graph):
