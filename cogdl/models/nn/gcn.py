import math

import torch
import torch.nn as nn
import torch.nn.functional as F
from torch.nn.parameter import Parameter

from .. import BaseModel, register_model, BaseLayer
from cogdl.utils import add_remaining_self_loops, symmetric_normalization, spmm_adj
from cogdl.trainers.sampled_trainer import ClusterGCNTrainer


class GraphConvolution(BaseLayer):
    """
        Simple GCN layer, similar to https://arxiv.org/abs/1609.02907
    """
    def __init__(self, in_features, out_features, bias=True, fast_conv=False):
        super(GraphConvolution, self).__init__()
        self.in_features = in_features
        self.out_features = out_features
        self.fast_conv = fast_conv
        self.weight = Parameter(torch.FloatTensor(in_features, out_features))
        if bias:
            self.bias = Parameter(torch.FloatTensor(out_features))
        else:
            self.register_parameter("bias", None)
        self.reset_parameters()

    def reset_parameters(self):
        stdv = 1.0 / math.sqrt(self.weight.size(1))
        self.weight.data.uniform_(-stdv, stdv)
        if self.bias is not None:
            self.bias.data.zero_()

<<<<<<< HEAD
    def forward(self, x, edge_index, edge_attr=None):
        support = torch.mm(x, self.weight)
        if self.fast_conv:
            out = self.spmm(edge_index, edge_attr, support)
        else:
            out = spmm_adj(edge_index, edge_attr, support, num_nodes=x.shape[0])
=======
    def forward(self, input, edge_index, edge_attr=None):
        if edge_attr is None:
            edge_attr = torch.ones(edge_index.shape[1]).float().to(input.device)
        support = torch.mm(input, self.weight)
        output = spmm(edge_index, edge_attr, support)
>>>>>>> b76a84a7
        if self.bias is not None:
            return out + self.bias
        else:
            return out

    def __repr__(self):
        return self.__class__.__name__ + " (" + str(self.in_features) + " -> " + str(self.out_features) + ")"


@register_model("gcn")
class TKipfGCN(BaseModel):
    r"""The GCN model from the `"Semi-Supervised Classification with Graph Convolutional Networks"
    <https://arxiv.org/abs/1609.02907>`_ paper

    Args:
        num_features (int) : Number of input features.
        num_classes (int) : Number of classes.
        hidden_size (int) : The dimension of node representation.
        dropout (float) : Dropout rate for model training.
    """

    @staticmethod
    def add_args(parser):
        """Add model-specific arguments to the parser."""
        # fmt: off
        parser.add_argument("--num-features", type=int)
        parser.add_argument("--num-classes", type=int)
        parser.add_argument("--num-layers", type=int, default=2)
        parser.add_argument("--hidden-size", type=int, default=64)
        parser.add_argument("--dropout", type=float, default=0.5)
        # fmt: on

    @classmethod
    def build_model_from_args(cls, args):
        return cls(args.num_features, args.hidden_size, args.num_classes, args.num_layers, args.dropout)

    def __init__(self, in_feats, hidden_size, out_feats, num_layers, dropout):
        super(TKipfGCN, self).__init__()
        shapes = [in_feats] + [hidden_size] * (num_layers - 1) + [out_feats]
        self.layers = nn.ModuleList([GraphConvolution(shapes[i], shapes[i + 1], fast_conv=False) for i in range(num_layers)])
        self.num_layers = num_layers
        self.dropout = dropout
        self.cache = dict()

    def get_embeddings(self, x, edge_index):
        edge_index, edge_attr = add_remaining_self_loops(edge_index, num_nodes=x.shape[0])
        edge_attr = symmetric_normalization(x.shape[0], edge_index, edge_attr)

        h = x
        for i in range(self.num_layers - 1):
            h = F.dropout(h, self.dropout, training=self.training)
            h = self.layers[i](h, edge_index, edge_attr)
        return h

    def forward(self, x, edge_index):
        edge_index, edge_attr = add_remaining_self_loops(edge_index, num_nodes=x.shape[0])
        edge_attr = symmetric_normalization(x.shape[0], edge_index, edge_attr)
        h = x
        for i in range(self.num_layers):
            h = self.layers[i](h, edge_index, edge_attr)
            if i != self.num_layers - 1:
                h = F.relu(h)
                h = F.dropout(h, self.dropout, training=self.training)
        return h

    def predict(self, data):
        return self.forward(data.x, data.edge_index)<|MERGE_RESOLUTION|>--- conflicted
+++ resolved
@@ -7,7 +7,6 @@
 
 from .. import BaseModel, register_model, BaseLayer
 from cogdl.utils import add_remaining_self_loops, symmetric_normalization, spmm_adj
-from cogdl.trainers.sampled_trainer import ClusterGCNTrainer
 
 
 class GraphConvolution(BaseLayer):
@@ -32,20 +31,12 @@
         if self.bias is not None:
             self.bias.data.zero_()
 
-<<<<<<< HEAD
     def forward(self, x, edge_index, edge_attr=None):
         support = torch.mm(x, self.weight)
         if self.fast_conv:
             out = self.spmm(edge_index, edge_attr, support)
         else:
             out = spmm_adj(edge_index, edge_attr, support, num_nodes=x.shape[0])
-=======
-    def forward(self, input, edge_index, edge_attr=None):
-        if edge_attr is None:
-            edge_attr = torch.ones(edge_index.shape[1]).float().to(input.device)
-        support = torch.mm(input, self.weight)
-        output = spmm(edge_index, edge_attr, support)
->>>>>>> b76a84a7
         if self.bias is not None:
             return out + self.bias
         else:
