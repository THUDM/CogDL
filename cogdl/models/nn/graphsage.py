from typing import Any
import random

import torch
import torch.nn as nn
import torch.nn.functional as F

from cogdl.layers import MeanAggregator, SumAggregator
from cogdl.trainers.sampled_trainer import NeighborSamplingTrainer

from .. import BaseModel, register_model


# @profile
def sage_sampler(adjlist, edge_index, num_sample):
    if adjlist == {}:
        edge_index = edge_index.t().cpu().tolist()
        for i in edge_index:
            if not (i[0] in adjlist):
                adjlist[i[0]] = [i[1]]
            else:
                adjlist[i[0]].append(i[1])

    sample_list = []
    for i in adjlist:
        list = [[i, j] for j in adjlist[i]]
        if len(list) > num_sample:
            list = random.sample(list, num_sample)
        sample_list.extend(list)

    edge_idx = torch.as_tensor(sample_list, dtype=torch.long).t()
    return edge_idx


class GraphSAGELayer(nn.Module):
    def __init__(self, in_feats, out_feats, normalize=False, aggr="mean"):
        super(GraphSAGELayer, self).__init__()
        self.in_feats = in_feats
        self.out_feats = out_feats
        self.normalize = normalize
        if aggr == "mean":
            self.aggr = MeanAggregator(in_feats, out_feats)
        elif aggr == "sum":
            self.aggr = SumAggregator(in_feats, out_feats)
        else:
            raise NotImplementedError

    def forward(self, x, edge_index, edge_weight=None):
        if edge_weight is None:
            edge_weight = torch.ones(edge_index.shape[1]).float().to(x.device)
        adj_sp = torch.sparse_coo_tensor(
            indices=edge_index,
            values=edge_weight,
            size=(x.shape[0], x.shape[0]),
        ).to(x.device)
        out = self.aggr(x, adj_sp)
        if self.normalize:
<<<<<<< HEAD
            out = F.normalize(out, p=2., dim=-1)
=======
            out = F.normalize(out, p=2.0, dim=-1)
>>>>>>> 53dbb7a4
        return out


@register_model("graphsage")
class Graphsage(BaseModel):
    @staticmethod
    def add_args(parser):
        """Add model-specific arguments to the parser."""
        # fmt: off
        parser.add_argument("--hidden-size", type=int, nargs='+', default=[128])
        parser.add_argument("--num-layers", type=int, default=2)
        parser.add_argument("--sample-size", type=int, nargs='+', default=[10, 10])
        parser.add_argument("--dropout", type=float, default=0.5)
        parser.add_argument("--batch-size", type=int, default=128)
        # fmt: on

    @classmethod
    def build_model_from_args(cls, args):
        return cls(
            args.num_features,
            args.num_classes,
            args.hidden_size,
            args.num_layers,
            args.sample_size,
            args.dropout,
        )

    def sampling(self, edge_index, num_sample):
        return sage_sampler(self.adjlist, edge_index, num_sample)

    def __init__(self, num_features, num_classes, hidden_size, num_layers, sample_size, dropout):
        super(Graphsage, self).__init__()
        assert num_layers == len(sample_size)
        self.adjlist = {}
        self.num_features = num_features
        self.num_classes = num_classes
        self.hidden_size = hidden_size
        self.num_layers = num_layers
        self.sample_size = sample_size
        self.dropout = dropout
        shapes = [num_features] + hidden_size + [num_classes]
        self.convs = nn.ModuleList([GraphSAGELayer(shapes[layer], shapes[layer + 1]) for layer in range(num_layers)])

    def mini_forward(self, x, edge_index):
        for i in range(self.num_layers):
            edge_index_sp = self.sampling(edge_index, self.sample_size[i]).to(x.device)
            x = self.convs[i](x, edge_index_sp)
            if i != self.num_layers - 1:
                x = F.relu(x)
                x = F.dropout(x, p=self.dropout, training=self.training)
        return F.log_softmax(x, dim=1)

    def mini_loss(self, data):
        return F.nll_loss(
            self.forward(data.x, data.edge_index)[data.train_mask],
            data.y[data.train_mask],
        )

    def predict(self, data):
        return self.forward(data.x, data.edge_index)

    def forward(self, *args):
        assert len(args) == 2
        if isinstance(args[1], torch.Tensor):
            return self.mini_forward(*args)
        else:
            x, adjs = args
            for i, (src_id, edge_index, size) in enumerate(adjs):
                edge_index = edge_index.to(self.device)
                output = self.convs[i](x, edge_index)
                x = output[0 : size[1]]
                if i != self.num_layers - 1:
                    x = F.relu(x)
                    x = F.dropout(x, p=self.dropout, training=self.training)
            return F.log_softmax(x, dim=-1)

    def node_classification_loss(self, *args):
        assert len(args) == 1 or len(args) == 3
        if len(args) == 1:
            return self.mini_loss(*args)
        else:
            x, adjs, y = args
            pred = self.forward(x, adjs)
            return F.nll_loss(pred, y)

    def inference(self, x_all, data_loader):
        for i in range(len(self.convs)):
            output = []
            for src_id, edge_index, size in data_loader:
                x = x_all[src_id].to(self.device)
                edge_index = edge_index.to(self.device)
                x = self.convs[i](x, edge_index)
                x = x[: size[1]]
                if i != self.num_layers - 1:
                    x = F.relu(x)
                output.append(x.cpu())
            x_all = torch.cat(output, dim=0)
        return F.log_softmax(x_all, dim=-1)

    @staticmethod
    def get_trainer(task: Any, args: Any):
        if args.dataset not in ["cora", "citeseer"]:
            return NeighborSamplingTrainer

    def set_data_device(self, device):
        self.device = device<|MERGE_RESOLUTION|>--- conflicted
+++ resolved
@@ -55,11 +55,7 @@
         ).to(x.device)
         out = self.aggr(x, adj_sp)
         if self.normalize:
-<<<<<<< HEAD
-            out = F.normalize(out, p=2., dim=-1)
-=======
             out = F.normalize(out, p=2.0, dim=-1)
->>>>>>> 53dbb7a4
         return out
 
 
