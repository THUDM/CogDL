--- conflicted
+++ resolved
@@ -60,11 +60,7 @@
             else:
                 raise NotImplementedError(f"{norm} is not implemented in CogDL.")
 
-<<<<<<< HEAD
-    def forward(self, x, edge_index):
-=======
     def forward(self, x, *args, **kwargs):
->>>>>>> f0153a0e
         for i, fc in enumerate(self.mlp[:-1]):
             x = fc(x)
             if self.norm:
