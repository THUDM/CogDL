--- conflicted
+++ resolved
@@ -3,14 +3,8 @@
 
 from .. import BaseModel, register_model
 from cogdl.utils import add_remaining_self_loops, spmm
-
-<<<<<<< HEAD
-from .gcn import TKipfGCN
-from .mlp import MLP
-=======
 from .mlp import MLP
 
->>>>>>> f0153a0e
 
 @register_model("ppnp")
 class PPNP(BaseModel):
@@ -88,11 +82,7 @@
             edge_index, edge_attr = self._calculate_A_hat(x, adj)
         # get prediction
         x = F.dropout(x, p=self.dropout, training=self.training)
-<<<<<<< HEAD
-        local_preds = self.nn.forward(x, adj)
-=======
         local_preds = self.nn.forward(x)
->>>>>>> f0153a0e
 
         # apply personalized pagerank
         if self.propagation == "ppnp":
@@ -105,11 +95,7 @@
             preds = local_preds
             edge_attr = F.dropout(edge_attr, p=self.dropout, training=self.training)
             for _ in range(self.niter):
-<<<<<<< HEAD
-                new_features = self.spmm(edge_index, edge_attr, preds)
-=======
                 new_features = spmm(edge_index, edge_attr, preds)
->>>>>>> f0153a0e
                 preds = (1 - self.alpha) * new_features + self.alpha * local_preds
             final_preds = preds
         return final_preds
