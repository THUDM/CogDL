import torch
import torch.nn as nn

<<<<<<< HEAD
from .. import BaseModel, register_model, BaseLayer
from cogdl.utils import add_remaining_self_loops, symmetric_normalization


class SimpleGraphConvolution(BaseLayer):
=======
from .. import BaseModel, register_model
from cogdl.utils import add_remaining_self_loops, symmetric_normalization, spmm


class SimpleGraphConvolution(nn.Module):
>>>>>>> f0153a0e
    def __init__(self, in_features, out_features, order=3):
        super(SimpleGraphConvolution, self).__init__()
        self.in_features = in_features
        self.out_features = out_features
        self.order = order
        # self.weight = Parameter(torch.FloatTensor(in_features, out_features))

        self.W = nn.Linear(in_features, out_features)

    def forward(self, input, edge_index, edge_attr=None):
        output = self.W(input)
        for _ in range(self.order):
<<<<<<< HEAD
            output = self.spmm(edge_index, edge_attr, output)
=======
            output = spmm(edge_index, edge_attr, output)
>>>>>>> f0153a0e
        return output


@register_model("sgc")
class sgc(BaseModel):
    @staticmethod
    def add_args(parser):
        parser.add_argument("--num-features", type=int)
        parser.add_argument("--num-classes", type=int)

    @classmethod
    def build_model_from_args(cls, args):
        return cls(in_feats=args.num_features, out_feats=args.num_classes)

    def __init__(self, in_feats, out_feats):
        super(sgc, self).__init__()
        self.nn = SimpleGraphConvolution(in_feats, out_feats)
        self.cache = dict()

    def forward(self, x, edge_index):
        flag = str(edge_index.shape[1])
        if flag not in self.cache:
            edge_attr = torch.ones(edge_index.shape[1]).to(x.device)
            edge_index, edge_attr = add_remaining_self_loops(edge_index, edge_attr, 1, x.shape[0])
            edge_attr = symmetric_normalization(x.shape[0], edge_index, edge_attr)
            self.cache[flag] = (edge_index, edge_attr)
        edge_index, edge_attr = self.cache[flag]

        x = self.nn(x, edge_index, edge_attr)
        return x

    def predict(self, data):
        return self.forward(data.x, data.edge_index)<|MERGE_RESOLUTION|>--- conflicted
+++ resolved
@@ -1,36 +1,22 @@
 import torch
 import torch.nn as nn
 
-<<<<<<< HEAD
-from .. import BaseModel, register_model, BaseLayer
-from cogdl.utils import add_remaining_self_loops, symmetric_normalization
-
-
-class SimpleGraphConvolution(BaseLayer):
-=======
 from .. import BaseModel, register_model
 from cogdl.utils import add_remaining_self_loops, symmetric_normalization, spmm
 
 
 class SimpleGraphConvolution(nn.Module):
->>>>>>> f0153a0e
     def __init__(self, in_features, out_features, order=3):
         super(SimpleGraphConvolution, self).__init__()
         self.in_features = in_features
         self.out_features = out_features
         self.order = order
-        # self.weight = Parameter(torch.FloatTensor(in_features, out_features))
-
         self.W = nn.Linear(in_features, out_features)
 
-    def forward(self, input, edge_index, edge_attr=None):
-        output = self.W(input)
+    def forward(self, x, edge_index, edge_attr=None):
+        output = self.W(x)
         for _ in range(self.order):
-<<<<<<< HEAD
-            output = self.spmm(edge_index, edge_attr, output)
-=======
             output = spmm(edge_index, edge_attr, output)
->>>>>>> f0153a0e
         return output
 
 
