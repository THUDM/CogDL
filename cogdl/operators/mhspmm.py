<<<<<<< HEAD
import os

import torch
from torch.utils.cpp_extension import load

path = os.path.join(os.path.dirname(__file__))

# SPMM
try:
    mhspmm = load(
        name="mhspmm",
        sources=[os.path.join(path, "spmm/multiheadSpmm.cpp"), os.path.join(path, "spmm/multiheadSpmm.cu")],
        verbose=False,
    )
    mhsddmm = load(
        name="mhsddmm",
        sources=[os.path.join(path, "spmm/multiheadSddmm.cpp"), os.path.join(path, "spmm/multiheadSddmm.cu")],
        verbose=False,
    )
    mhtranspose = load(
        name="mhtranspose",
        extra_cflags=["-lcusparse"],
        sources=[os.path.join(path, "spmm/mhTranspose.cpp"), os.path.join(path, "spmm/mhTranspose.cu")],
        verbose=False,
    )

    spmm = load(
        name="spmm",
        extra_cflags=["-lcusparse"],
        sources=[os.path.join(path, "spmm/spmm.cpp"), os.path.join(path, "spmm/spmm_kernel.cu")],
        verbose=False,
    )

    def csrmhspmm(rowptr, colind, feat, attention):
        return MHSPMMFunction.apply(rowptr, colind, feat, attention)


except Exception:
    mhspmm = None
    csrmhspmm = None
    spmm = None


class MHSPMMFunction(torch.autograd.Function):
    @staticmethod
    def forward(ctx, rowptr, colind, feat, attention):
        out = mhspmm.mhspmm(rowptr, colind, attention, feat)
        ctx.save_for_backward(rowptr, colind, feat, attention)
        return out

    @staticmethod
    def backward(ctx, grad_out):
        rowptr, colind, feat, attention = ctx.saved_tensors
        grad_out = grad_out.contiguous()
        numlist = torch.arange(colind.size(0), device=grad_out.device, dtype=torch.int32)
        # colptr, rowind, permute = mhtranspose.csr2csc(rowptr, colind, numlist)

        colptr, rowind, permute = spmm.csr2csc(rowptr, colind, numlist.float())
        permute = permute.int()
        attention_csc = mhtranspose.mhtranspose(permute, attention)
        grad_feat = mhspmm.mhspmm(colptr, rowind, attention_csc, grad_out)
        grad_edge_weight = mhsddmm.mhsddmm(rowptr, colind, grad_out, feat)

        return None, None, grad_feat, grad_edge_weight
=======
import os

import torch
from torch.utils.cpp_extension import load

path = os.path.join(os.path.dirname(__file__))

# SPMM
try:
    mhspmm = load(
        name="mhspmm",
        sources=[os.path.join(path, "spmm/multiheadSpmm.cpp"), os.path.join(path, "spmm/multiheadSpmm.cu")],
        verbose=False,
    )
    mhsddmm = load(
        name="mhsddmm",
        sources=[os.path.join(path, "spmm/multiheadSddmm.cpp"), os.path.join(path, "spmm/multiheadSddmm.cu")],
        verbose=False,
    )
    mhtranspose = load(
        name="mhtranspose",
        extra_cflags=["-lcusparse"],
        sources=[os.path.join(path, "spmm/mhTranspose.cpp"), os.path.join(path, "spmm/mhTranspose.cu")],
        verbose=False,
    )

    spmm = load(
        name="spmm",
        extra_cflags=["-lcusparse"],
        sources=[os.path.join(path, "spmm/spmm.cpp"), os.path.join(path, "spmm/spmm_kernel.cu")],
        verbose=False,
    )

    def csrmhspmm(rowptr, colind, feat, attention):
        return MHSPMMFunction.apply(rowptr, colind, feat, attention)


except Exception:
    mhspmm = None
    csrmhspmm = None
    spmm = None


class MHSPMMFunction(torch.autograd.Function):
    @staticmethod
    def forward(ctx, rowptr, colind, feat, attention):
        out = mhspmm.mhspmm(rowptr, colind, attention, feat)
        ctx.save_for_backward(rowptr, colind, feat, attention)
        return out

    @staticmethod
    def backward(ctx, grad_out):
        rowptr, colind, feat, attention = ctx.saved_tensors
        grad_out = grad_out.contiguous()
        numlist = torch.arange(colind.size(0), device=grad_out.device, dtype=torch.int32)
        # colptr, rowind, permute = mhtranspose.csr2csc(rowptr, colind, numlist)

        colptr, rowind, permute = spmm.csr2csc(rowptr, colind, numlist.float())
        permute = permute.int()
        attention_csc = mhtranspose.mhtranspose(permute, attention)
        grad_feat = mhspmm.mhspmm(colptr, rowind, attention_csc, grad_out)
        grad_edge_weight = mhsddmm.mhsddmm(rowptr, colind, grad_out, feat)

        return None, None, grad_feat, grad_edge_weight
>>>>>>> 4e794717
<|MERGE_RESOLUTION|>--- conflicted
+++ resolved
@@ -1,4 +1,3 @@
-<<<<<<< HEAD
 import os
 
 import torch
@@ -62,70 +61,4 @@
         grad_feat = mhspmm.mhspmm(colptr, rowind, attention_csc, grad_out)
         grad_edge_weight = mhsddmm.mhsddmm(rowptr, colind, grad_out, feat)
 
-        return None, None, grad_feat, grad_edge_weight
-=======
-import os
-
-import torch
-from torch.utils.cpp_extension import load
-
-path = os.path.join(os.path.dirname(__file__))
-
-# SPMM
-try:
-    mhspmm = load(
-        name="mhspmm",
-        sources=[os.path.join(path, "spmm/multiheadSpmm.cpp"), os.path.join(path, "spmm/multiheadSpmm.cu")],
-        verbose=False,
-    )
-    mhsddmm = load(
-        name="mhsddmm",
-        sources=[os.path.join(path, "spmm/multiheadSddmm.cpp"), os.path.join(path, "spmm/multiheadSddmm.cu")],
-        verbose=False,
-    )
-    mhtranspose = load(
-        name="mhtranspose",
-        extra_cflags=["-lcusparse"],
-        sources=[os.path.join(path, "spmm/mhTranspose.cpp"), os.path.join(path, "spmm/mhTranspose.cu")],
-        verbose=False,
-    )
-
-    spmm = load(
-        name="spmm",
-        extra_cflags=["-lcusparse"],
-        sources=[os.path.join(path, "spmm/spmm.cpp"), os.path.join(path, "spmm/spmm_kernel.cu")],
-        verbose=False,
-    )
-
-    def csrmhspmm(rowptr, colind, feat, attention):
-        return MHSPMMFunction.apply(rowptr, colind, feat, attention)
-
-
-except Exception:
-    mhspmm = None
-    csrmhspmm = None
-    spmm = None
-
-
-class MHSPMMFunction(torch.autograd.Function):
-    @staticmethod
-    def forward(ctx, rowptr, colind, feat, attention):
-        out = mhspmm.mhspmm(rowptr, colind, attention, feat)
-        ctx.save_for_backward(rowptr, colind, feat, attention)
-        return out
-
-    @staticmethod
-    def backward(ctx, grad_out):
-        rowptr, colind, feat, attention = ctx.saved_tensors
-        grad_out = grad_out.contiguous()
-        numlist = torch.arange(colind.size(0), device=grad_out.device, dtype=torch.int32)
-        # colptr, rowind, permute = mhtranspose.csr2csc(rowptr, colind, numlist)
-
-        colptr, rowind, permute = spmm.csr2csc(rowptr, colind, numlist.float())
-        permute = permute.int()
-        attention_csc = mhtranspose.mhtranspose(permute, attention)
-        grad_feat = mhspmm.mhspmm(colptr, rowind, attention_csc, grad_out)
-        grad_edge_weight = mhsddmm.mhsddmm(rowptr, colind, grad_out, feat)
-
-        return None, None, grad_feat, grad_edge_weight
->>>>>>> 4e794717
+        return None, None, grad_feat, grad_edge_weight