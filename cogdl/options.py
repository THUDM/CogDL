import sys
import argparse

from cogdl.datasets import DATASET_REGISTRY, try_import_dataset
from cogdl.models import MODEL_REGISTRY, try_import_model
from cogdl.tasks import TASK_REGISTRY
from cogdl.trainers import TRAINER_REGISTRY, try_import_trainer
<<<<<<< HEAD
=======
from cogdl.utils import initialize_spmm
>>>>>>> f0153a0e


def get_parser():
    parser = argparse.ArgumentParser(conflict_handler="resolve")
    # fmt: off
    # parser.add_argument('--log-interval', type=int, default=1000, metavar='N',
    #                     help='log progress every N batches (when progress bar is disabled)')
    # parser.add_argument('--tensorboard-logdir', metavar='DIR', default='',
    #                     help='path to save logs for tensorboard, should match --logdir '
    #                          'of running tensorboard (default: no tensorboard logging)')
    parser.add_argument('--seed', default=[1], type=int, nargs='+', metavar='N',
                        help='pseudo random number generator seed')
    parser.add_argument('--max-epoch', default=500, type=int)
    parser.add_argument('--patience', type=int, default=100)
    parser.add_argument('--lr', default=0.01, type=float)
    parser.add_argument('--weight-decay', default=5e-4, type=float)
    parser.add_argument('--cpu', action='store_true', help='use CPU instead of CUDA')
    parser.add_argument('--device-id', default=[0], type=int, nargs='+',
                        help='which GPU to use')
    parser.add_argument('--save-dir', default='.', type=str)
    parser.add_argument('--checkpoint', action="store_true", help='load pre-trained model')
    parser.add_argument('--use-best-config', action='store_true', help='use best config')

    # fmt: on
    return parser


def add_task_args(parser):
    group = parser.add_argument_group("Task configuration")
    # fmt: off
    group.add_argument('--task', '-t', default='node_classification', metavar='TASK', required=True,
                       choices=TASK_REGISTRY.keys(),
                       help='Task')
    # fmt: on
    return group


def add_dataset_args(parser):
    group = parser.add_argument_group("Dataset and data loading")
    # fmt: off
    group.add_argument('--dataset', '-dt', metavar='DATASET', nargs='+', required=True,
                       help='Dataset')
    # fmt: on
    return group


def add_model_args(parser):
    group = parser.add_argument_group("Model configuration")
    # fmt: off
    group.add_argument('--model', '-m', metavar='MODEL', nargs='+', required=True,
                       help='Model Architecture')
    group.add_argument('--fast-spmm', action="store_true", required=False,
                       help='whether to use gespmm')
    # fmt: on
    return group


def add_trainer_args(parser):
    group = parser.add_argument_group("Trainer configuration")
    # fmt: off
    group.add_argument('--trainer', metavar='TRAINER', required=False,
                       help='Trainer')
    group.add_argument('--eval-step', type=int, default=1)
    # fmt: on
    return group


def get_training_parser():
    parser = get_parser()
    add_task_args(parser)
    add_dataset_args(parser)
    add_model_args(parser)
    add_trainer_args(parser)
    return parser


def get_display_data_parser():
    parser = get_parser()
    add_dataset_args(parser)
    parser.add_argument("--depth", default=3, type=int)

    return parser


def get_download_data_parser():
    parser = get_parser()
    add_dataset_args(parser)

    return parser


def get_default_args(task: str, dataset, model, **kwargs):
    if not isinstance(dataset, list):
        dataset = [dataset]
    if not isinstance(model, list):
        model = [model]
    sys.argv = [sys.argv[0], "-t", task, "-m"] + model + ["-dt"] + dataset
    parser = get_training_parser()
    args, _ = parser.parse_known_args()
    args = parse_args_and_arch(parser, args)
    for key, value in kwargs.items():
        args.__setattr__(key, value)
    return args


def parse_args_and_arch(parser, args):
    """The parser doesn't know about model-specific args, so we parse twice."""
    # args, _ = parser.parse_known_args()

    # Add *-specific args to parser.
    TASK_REGISTRY[args.task].add_args(parser)
    for model in args.model:
        if try_import_model(model):
            MODEL_REGISTRY[model].add_args(parser)
    for dataset in args.dataset:
        if try_import_dataset(dataset):
            if hasattr(DATASET_REGISTRY[dataset], "add_args"):
                DATASET_REGISTRY[dataset].add_args(parser)
    if "trainer" in args and args.trainer is not None:
        # for trainer in args.trainer:
        if try_import_trainer(args.trainer):
            if hasattr(TRAINER_REGISTRY[args.trainer], "add_args"):
                TRAINER_REGISTRY[args.trainer].add_args(parser)
    # Parse a second time.
    args = parser.parse_args()
    initialize_spmm(args)
    return args


def get_task_model_args(task, model=None):
    sys.argv = [sys.argv[0], "-t", task, "-m"] + ["gcn"] + ["-dt"] + ["cora"]
    parser = get_training_parser()
    TASK_REGISTRY[task].add_args(parser)
    if model is not None:
        if try_import_model(model):
            MODEL_REGISTRY[model].add_args(parser)
    args = parser.parse_args()
    args.task = task
    if model is not None:
        args.model = model
    return args<|MERGE_RESOLUTION|>--- conflicted
+++ resolved
@@ -5,10 +5,7 @@
 from cogdl.models import MODEL_REGISTRY, try_import_model
 from cogdl.tasks import TASK_REGISTRY
 from cogdl.trainers import TRAINER_REGISTRY, try_import_trainer
-<<<<<<< HEAD
-=======
 from cogdl.utils import initialize_spmm
->>>>>>> f0153a0e
 
 
 def get_parser():
