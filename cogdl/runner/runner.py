import copy
from typing import Optional
import numpy as np
from tqdm import tqdm
import os

import torch
import torch.distributed as dist
from torch.nn.parallel import DistributedDataParallel
import torch.multiprocessing as mp

from cogdl.wrappers.data_wrapper.base_data_wrapper import DataWrapper
from cogdl.wrappers.model_wrapper.base_model_wrapper import ModelWrapper, EmbeddingModelWrapper
from cogdl.runner.runner_utils import evaluation_comp, load_model, save_model, ddp_end, ddp_after_epoch, Printer
from cogdl.runner.embed_runner import EmbeddingTrainer
from cogdl.runner.controller import DataController
from cogdl.loggers import build_logger
from cogdl.data import Graph

from cogdl.datasets import build_dataset_from_name


def move_to_device(batch, device):
    if isinstance(batch, list) or isinstance(batch, tuple):
        if isinstance(batch, tuple):
            batch = list(batch)
        for i, x in enumerate(batch):
            if torch.is_tensor(x):
                batch[i] = x.to(device)
            elif isinstance(x, Graph):
                x.to(device)
    elif torch.is_tensor(batch) or isinstance(batch, Graph):
        batch = batch.to(device)
    elif hasattr(batch, "apply_to_device"):
        batch.apply_to_device(device)
    return batch


def clip_grad_norm(params, max_norm):
    """Clips gradient norm."""
    if max_norm > 0:
        return torch.nn.utils.clip_grad_norm_(params, max_norm)
    else:
        return torch.sqrt(sum(p.grad.data.norm() ** 2 for p in params if p.grad is not None))


class Trainer(object):
    def __init__(
        self,
        max_epoch: int,
        nstage: int = 1,
        cpu: bool = False,
        checkpoint_path: str = "./checkpoints/checkpoint.pt",
        device_ids: Optional[list] = None,
        distributed_training: bool = False,
        distributed_inference: bool = False,
        master_addr: str = "localhost",
        master_port: int = 10086,
        # monitor: str = "val_acc",
        early_stopping: bool = True,
        patience: int = 100,
        eval_step: int = 1,
        save_embedding_path: Optional[str] = None,
        cpu_inference: bool = False,
        progress_bar: str = "epoch",
        clip_grad_norm: float = 5.0,
        logger: str = None,
        log_path: str = "./runs",
        project: str = "cogdl-exp",
    ):
        self.max_epoch = max_epoch
        self.nstage = nstage
        self.patience = patience
        self.early_stopping = early_stopping
        self.eval_step = eval_step
        self.monitor = None
        self.evaluation_metric = None
        self.progress_bar = progress_bar

        self.cpu = cpu
        self.devices, self.world_size = self.set_device(device_ids)
        self.checkpoint_path = checkpoint_path

        self.distributed_training = distributed_training
        self.distributed_inference = distributed_inference
        # if self.world_size <= 1:
        #     self.distributed_training = False
        #     self.distributed_inference = False
        self.master_addr = master_addr
        self.master_port = master_port

        self.cpu_inference = cpu_inference

        self.on_train_batch_transform = None
        self.on_eval_batch_transform = None
        self.clip_grad_norm = clip_grad_norm

        self.save_embedding_path = save_embedding_path

        self.data_controller = DataController(world_size=self.world_size, distributed=self.distributed_training)

        self.logger = build_logger(logger, log_path, project)

        self.after_epoch_hooks = []
        self.pre_epoch_hooks = []
        self.training_end_hooks = []

        if distributed_training:
            self.register_training_end_hook(ddp_end)
            self.register_out_epoch_hook(ddp_after_epoch)

        self.eval_data_back_to_cpu = False

    def register_in_epoch_hook(self, hook):
        self.pre_epoch_hooks.append(hook)

    def register_out_epoch_hook(self, hook):
        self.after_epoch_hooks.append(hook)

    def register_training_end_hook(self, hook):
        self.training_end_hooks.append(hook)

    def set_device(self, device_ids: Optional[list]):
        """
        Return: devices, world_size
        """
        if device_ids is None or self.cpu:
            return [torch.device("cpu")], 0

        if isinstance(device_ids, int) and device_ids > 0:
            device_ids = [device_ids]
        elif isinstance(device_ids, list):
            pass
        else:
            raise ValueError("`device_id` has to be list of integers")
        if len(device_ids) == 0:
            return torch.device("cpu"), 0
        else:
            return [i for i in device_ids], len(device_ids)

    def run(self, model_w: ModelWrapper, dataset_w: DataWrapper):
        # for network/graph embedding models
        if isinstance(model_w, EmbeddingModelWrapper):
            return EmbeddingTrainer(self.save_embedding_path).run(model_w, dataset_w)

        # for deep learning models
        # set default loss_fn and evaluator for model_wrapper
        # mainly for in-cogdl setting

        model_w.default_loss_fn = dataset_w.get_default_loss_fn()
        model_w.default_evaluator = dataset_w.get_default_evaluator()
        model_w.set_evaluation_metric()

        torch.multiprocessing.set_sharing_strategy("file_system")

        # self.model_w = model_w
        # self.dataset_w = dataset_w
        if self.distributed_training:  # and self.world_size > 1:
            self.dist_train(model_w, dataset_w)
        else:
            self.train(self.devices[0], model_w, dataset_w)
        best_model_w = load_model(model_w, self.checkpoint_path).to(self.devices[0])
        # disable `distributed` to inference once only
        self.distributed_training = False
        dataset_w.prepare_test_data()
        final = self.test(best_model_w, dataset_w, self.devices[0])
        if "test_metric" in final:
            final[f"test_{self.evaluation_metric}"] = final["test_metric"]
            final.pop("test_metric")
        self.logger.note(final)
        print(final)
        return final

    def dist_train(self, model_w: ModelWrapper, dataset_w: DataWrapper):
        mp.set_start_method("spawn", force=True)

        device_count = torch.cuda.device_count()
        if device_count < self.world_size:
            size = device_count
            print(f"Available device count ({device_count}) is less than world size ({self.world_size})")
        else:
            size = self.world_size

        print(f"Let's using {size} GPUs.")

        # TEMP_DATASET_PATH = "temp_dataset.pt"
        # torch.save(dataset_w, TEMP_DATASET_PATH)
        processes = []
        for rank in range(size):
            # p = mp.Process(target=self.dist_pre_train, args=(rank, model_w, TEMP_DATASET_PATH))
            p = mp.Process(target=self.train, args=(rank, model_w, dataset_w))

            p.start()
            print(f"Process [{rank}] starts!")
            processes.append(p)

        for p in processes:
            p.join()
        # os.remove(TEMP_DATASET_PATH)

    def dist_pre_train(self, rank, model_w: ModelWrapper, data_wrapper_path: str):
        model_w, model_aux = self.initialize(
            model_w, rank=rank, master_addr=self.master_addr, master_port=self.master_port
        )
        if rank == 0:
            dw = torch.load(data_wrapper_path)
        else:
            dist.barrier()

        if rank == 0:
            dist.barrier()
        else:
            dw = torch.load(data_wrapper_path)

        dist.barrier()

        self.train(rank, model_w, dw)

    def build_optimizer(self, model_w):
        opt_wrap = model_w.setup_optimizer()
        if isinstance(opt_wrap, list) or isinstance(opt_wrap, tuple):
            assert len(opt_wrap) == 2
            optimizers, lr_schedulars = opt_wrap
        else:
            optimizers = opt_wrap
            lr_schedulars = None

        if not isinstance(optimizers, list):
            optimizers = [optimizers]
        if lr_schedulars and not isinstance(lr_schedulars, list):
            lr_schedulars = [lr_schedulars]
        return optimizers, lr_schedulars

    def initialize(self, model_w, rank=0, master_addr: str = "localhost", master_port: int = 10008):
        if self.distributed_training:
            os.environ["MASTER_ADDR"] = master_addr
            os.environ["MASTER_PORT"] = str(master_port)
            dist.init_process_group("nccl", rank=rank, world_size=self.world_size)
            model_w = copy.deepcopy(model_w).to(rank)
            model_w = DistributedDataParallel(model_w, device_ids=[rank])

            module = model_w.module
            model_w, model_ddp = module, model_w
            return model_w, model_ddp
        else:
            return model_w.to(rank), None

    def train(self, rank, model_w, dataset_w):
        model_w, _ = self.initialize(model_w, rank=rank, master_addr=self.master_addr, master_port=self.master_port)
        self.data_controller.prepare_data_wrapper(dataset_w, rank)
        self.eval_data_back_to_cpu = dataset_w.data_back_to_cpu

        optimizers, lr_schedulars = self.build_optimizer(model_w)

        est = model_w.set_early_stopping()
        if isinstance(est, str):
            est_monitor = est
            best_index, compare_fn = evaluation_comp(est_monitor)
        else:
            assert len(est) == 2
            est_monitor, est_compare = est
            best_index, compare_fn = evaluation_comp(est_monitor, est_compare)
        self.monitor = est_monitor
        self.evaluation_metric = model_w.evaluation_metric

        # best_index, compare_fn = evaluation_comp(self.monitor)
        best_model_w = None

        patience = 0
        best_epoch = 0
        for stage in range(self.nstage):
            with torch.no_grad():
                pre_stage_out = model_w.pre_stage(stage, dataset_w)
                dataset_w.pre_stage(stage, pre_stage_out)
                self.data_controller.training_proc_per_stage(dataset_w, rank)

            if self.progress_bar == "epoch":
                epoch_iter = tqdm(range(self.max_epoch))
                epoch_printer = Printer(epoch_iter.set_description, rank=rank, world_size=self.world_size)
            else:
                epoch_iter = range(self.max_epoch)
                epoch_printer = Printer(print, rank=rank, world_size=self.world_size)

            self.logger.start()
            for epoch in epoch_iter:
                print_str_dict = dict()
                for hook in self.pre_epoch_hooks:
                    hook(self)

                # inductive setting ..
                dataset_w.train()
                train_loader = dataset_w.on_train_wrapper()
                training_loss = self.training_step(model_w, train_loader, optimizers, lr_schedulars, rank)

                print_str_dict["Epoch"] = epoch
                print_str_dict["train_loss"] = training_loss

                val_loader = dataset_w.on_val_wrapper()
                if val_loader is not None and (epoch % self.eval_step) == 0:
                    # inductive setting ..
                    dataset_w.eval()
                    # do validation in inference device
                    val_result = self.validate(model_w, dataset_w, rank)
                    # print(val_result)
                    if val_result is not None:
                        monitoring = val_result[self.monitor]
                        if compare_fn(monitoring, best_index):
                            best_index = monitoring
                            best_epoch = epoch
                            patience = 0
                            best_model_w = copy.deepcopy(model_w)
                        else:
                            patience += 1
                            if self.early_stopping and patience >= self.patience:
                                break
                        print_str_dict[f"val_{self.evaluation_metric}"] = monitoring

<<<<<<< HEAD
                if self.distributed_training:
                    if rank == 0:
                        epoch_printer(print_str_dict)
                else:
                    epoch_printer(print_str_dict)
                # epoch_printer(print_str_dict)
=======
                epoch_printer(print_str_dict)
                self.logger.note(print_str_dict, epoch)
>>>>>>> 7d4d5ff4

                for hook in self.after_epoch_hooks:
                    hook(self)

            with torch.no_grad():
                model_w.eval()
                post_stage_out = model_w.post_stage(stage, dataset_w)
                dataset_w.post_stage(stage, post_stage_out)

            if best_model_w is None:
                best_model_w = copy.deepcopy(model_w)

        if self.distributed_training:
            if rank == 0:
                save_model(best_model_w.to("cpu"), self.checkpoint_path, best_epoch)
                dist.barrier()
            else:
                dist.barrier()
        else:
            save_model(best_model_w.to("cpu"), self.checkpoint_path, best_epoch)

        for hook in self.training_end_hooks:
            hook(self)

    def validate(self, model_w: ModelWrapper, dataset_w: DataWrapper, device):
        # ------- distributed training ---------
        if self.distributed_training:
            return self.distributed_test(model_w, dataset_w.on_val_wrapper(), device, self.val_step)
        # ------- distributed training ---------

        model_w.eval()
        if self.cpu_inference:
            model_w.to("cpu")
            _device = device
        else:
            _device = device

        val_loader = dataset_w.on_val_wrapper()
        result = self.val_step(model_w, val_loader, _device)

        model_w.to(device)
        return result

    def test(self, model_w: ModelWrapper, dataset_w: DataWrapper, device):
        # ------- distributed training ---------
        if self.distributed_training:
            return self.distributed_test(model_w, dataset_w.on_test_wrapper(), device, self.test_step)
        # ------- distributed training ---------

        model_w.eval()
        if self.cpu_inference:
            model_w.to("cpu")
            _device = device
        else:
            _device = device

        test_loader = dataset_w.on_test_wrapper()
        result = self.test_step(model_w, test_loader, _device)

        model_w.to(device)
        return result

    def distributed_test(self, model_w: ModelWrapper, loader, rank, fn):
        model_w.eval()
        # if rank == 0:
        if dist.get_rank() == 0:
            if self.cpu_inference:
                model_w.to("cpu")
                _device = "cpu"
            else:
                _device = rank
            result = fn(model_w, loader, _device)
            model_w.to(rank)

            object_list = [result]
        else:
            object_list = [None]
        dist.broadcast_object_list(object_list, src=0)
        return object_list[0]

    def training_step(self, model_w, train_loader, optimizers, lr_schedulars, device):
        model_w.train()
        losses = []

        if self.progress_bar == "iteration":
            train_loader = tqdm(train_loader)

        for batch in train_loader:
            # batch = batch.to(device)
            batch = move_to_device(batch, device)
            loss = model_w.on_train_step(batch)

            for optimizer in optimizers:
                optimizer.zero_grad()
            loss.backward()

            torch.nn.utils.clip_grad_norm_(model_w.parameters(), self.clip_grad_norm)

            for optimizer in optimizers:
                optimizer.step()

            losses.append(loss.item())
        if lr_schedulars is not None:
            for lr_schedular in lr_schedulars:
                lr_schedular.step()
        return np.mean(losses)

    @torch.no_grad()
    def val_step(self, model_w, val_loader, device):
        model_w.eval()
        for batch in val_loader:
            # batch = batch.to(device)
            batch = move_to_device(batch, device)
            model_w.on_val_step(batch)
            if self.eval_data_back_to_cpu:
                move_to_device(batch, "cpu")
        return model_w.collect_notes()

    @torch.no_grad()
    def test_step(self, model_w, test_loader, device):
        model_w.eval()
        for batch in test_loader:
            # batch = batch.to(device)
            batch = move_to_device(batch, device)
            model_w.on_test_step(batch)
            if self.eval_data_back_to_cpu:
                move_to_device(batch, "cpu")
        return model_w.collect_notes()<|MERGE_RESOLUTION|>--- conflicted
+++ resolved
@@ -315,17 +315,13 @@
                                 break
                         print_str_dict[f"val_{self.evaluation_metric}"] = monitoring
 
-<<<<<<< HEAD
                 if self.distributed_training:
                     if rank == 0:
                         epoch_printer(print_str_dict)
+                        self.logger.note(print_str_dict, epoch)
                 else:
                     epoch_printer(print_str_dict)
-                # epoch_printer(print_str_dict)
-=======
-                epoch_printer(print_str_dict)
-                self.logger.note(print_str_dict, epoch)
->>>>>>> 7d4d5ff4
+                    self.logger.note(print_str_dict, epoch)
 
                 for hook in self.after_epoch_hooks:
                     hook(self)
