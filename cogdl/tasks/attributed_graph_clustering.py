import argparse
from typing import Dict
import numpy as np
import networkx as nx
from sklearn.cluster import KMeans, SpectralClustering
from sklearn.metrics.cluster import normalized_mutual_info_score
import torch
import torch.nn.functional as F
from cogdl.datasets import build_dataset
from cogdl.models import build_model

from . import BaseTask, register_task

@register_task("attributed_graph_clustering")
class AttributedGraphClustering(BaseTask):
    """Attributed graph clustring task."""

    @staticmethod
    def add_args(parser: argparse.ArgumentParser):
        """Add task-specific arguments to the parser."""
        # fmt: off
        # parser.add_argument("--num-features", type=int)
        parser.add_argument("--num-clusters", type=int, default=7)
        parser.add_argument("--cluster-method", type=str, default="kmeans")
        parser.add_argument("--hidden-size", type=int, default=128)
        parser.add_argument("--model-type", type=str, default="content")
<<<<<<< HEAD
        parser.add_argument("--evaluate", type=str, default="full")
=======
>>>>>>> bf5e9608
        # fmt: on

    def __init__(
        self,
        args,
        dataset=None,
        _=None,
    ):
        super(AttributedGraphClustering, self).__init__(args)

        self.args = args
        self.model_name = args.model
        self.device = "cpu" if not torch.cuda.is_available() or args.cpu else args.device_id[0]
        if dataset is None:
            dataset = build_dataset(args)
        self.dataset = dataset
        self.data = dataset[0]
        self.num_nodes = self.data.y.shape[0]

        if args.model == "prone":
            self.hidden_size = args.hidden_size = args.num_features = 13
        else:
            self.hidden_size = args.hidden_size = args.hidden_size
            args.num_features = dataset.num_features
        self.model = build_model(args)
<<<<<<< HEAD

=======
        
>>>>>>> bf5e9608
        self.num_clusters = args.num_clusters
        if args.cluster_method not in ["kmeans", "spectral"]:
            raise Exception("cluster method must be kmeans or spectral")
        if args.model_type not in ["content", "spectral", "both"]:
            raise Exception("model type must be content, spectral or both")
        self.cluster_method = args.cluster_method
        if args.evaluate not in ["full", "NMI"]:
            raise Exception("evaluation must be full or NMI")
        self.model_type = args.model_type
        self.evaluate = args.evaluate
        self.is_weighted = self.data.edge_attr is not None
        self.enhance = args.enhance

    def train(self) -> Dict[str, float]:
        if self.model_type == "content":
            features_matrix = self.data.x
        elif self.model_type == "spectral":
            G = nx.Graph()
            if self.is_weighted:
                edges, weight = (
                    self.data.edge_index.t().tolist(),
                    self.data.edge_attr.tolist(),
                )
                G.add_weighted_edges_from([(edges[i][0], edges[i][1], weight[i][0]) for i in range(len(edges))])
            else:
                G.add_edges_from(self.data.edge_index.t().tolist())
            embeddings = self.model.train(G)
            if self.enhance is not None:
                embeddings = self.enhance_emb(G, embeddings)
            # Map node2id
            features_matrix = np.zeros((self.num_nodes, self.hidden_size))
            for vid, node in enumerate(G.nodes()):
                features_matrix[node] = embeddings[vid]
            features_matrix = torch.tensor(features_matrix)
            features_matrix = F.normalize(features_matrix, p=2, dim=1)
<<<<<<< HEAD
            # features_matrix = self.momentum * node_attr + (1 - self.momentum) * features_matrix
=======
            #features_matrix = self.momentum * node_attr + (1 - self.momentum) * features_matrix
>>>>>>> bf5e9608
        else:
            trainer = self.model.get_trainer(AttributedGraphClustering, self.args)(self.args)
            self.model = trainer.fit(self.model, self.data)
            features_matrix = self.model.get_features(self.data)
<<<<<<< HEAD

=======
            
>>>>>>> bf5e9608
        features_matrix = features_matrix.cpu().numpy()
        print("Clustering...")
        if self.cluster_method == "kmeans":
            kmeans = KMeans(n_clusters=self.num_clusters, random_state=0).fit(features_matrix)
            clusters = kmeans.labels_
        else:
            # features_matrix = np.dot(features_matrix, features_matrix.transpose())
            # features_matrix = 0.5 * (np.abs(features_matrix) + np.abs(features_matrix.transpose()))
<<<<<<< HEAD
            clustering = SpectralClustering(
                n_clusters=self.num_clusters, assign_labels="discretize", random_state=0
            ).fit(features_matrix)
=======
            clustering = SpectralClustering(n_clusters=self.num_clusters, assign_labels="discretize", random_state=0).fit(
                features_matrix
            )
>>>>>>> bf5e9608
            clusters = clustering.labels_
        if self.evaluate == "full":
            return self.__evaluate(clusters, True)
        else:
            return self.__evaluate(clusters, False)

    def __evaluate(self, clusters, full=True) -> Dict[str, float]:
        print("Evaluating...")
<<<<<<< HEAD
        truth = self.data.y.cpu().numpy()
        if full:
            TP = 0
            FP = 0
            TN = 0
            FN = 0
            for i in range(self.num_nodes):
                for j in range(i + 1, self.num_nodes):
                    if clusters[i] == clusters[j] and truth[i] == truth[j]:
                        TP += 1
                    if clusters[i] != clusters[j] and truth[i] == truth[j]:
                        FP += 1
                    if clusters[i] == clusters[j] and truth[i] != truth[j]:
                        FN += 1
                    if clusters[i] != clusters[j] and truth[i] != truth[j]:
                        TN += 1
            _ = (TP + TN) / (TP + FP + TN + FN)
            precision = TP / (TP + FP)
            recall = TP / (TP + FN)
            print("TP", TP, "FP", FP, "TN", TN, "FN", FN)
            micro_f1 = 2 * (precision * recall) / (precision + recall)
            return dict(Accuracy=precision, NMI=normalized_mutual_info_score(clusters, truth), Micro_F1=micro_f1)
        else:
            return dict(NMI=normalized_mutual_info_score(clusters, truth))
=======
        TP = 0
        FP = 0
        TN = 0
        FN = 0
        truth = self.data.y.cpu().numpy()
        for i in range(self.num_nodes):
            for j in range(i + 1, self.num_nodes):
                if clusters[i] == clusters[j] and truth[i] == truth[j]:
                    TP += 1
                if clusters[i] != clusters[j] and truth[i] == truth[j]:
                    FP += 1
                if clusters[i] == clusters[j] and truth[i] != truth[j]:
                    FN += 1
                if clusters[i] != clusters[j] and truth[i] != truth[j]:
                    TN += 1
        _ = (TP + TN) / (TP + FP + TN + FN)
        precision = TP / (TP + FP)
        recall = TP / (TP + FN)
        print("TP", TP, "FP", FP, "TN", TN, "FN", FN)
        micro_f1 = 2 * (precision * recall) / (precision + recall)
        return dict(Accuracy=precision, NMI=normalized_mutual_info_score(clusters, truth), Micro_F1=micro_f1)
>>>>>>> bf5e9608
<|MERGE_RESOLUTION|>--- conflicted
+++ resolved
@@ -10,6 +10,7 @@
 from cogdl.models import build_model
 
 from . import BaseTask, register_task
+
 
 @register_task("attributed_graph_clustering")
 class AttributedGraphClustering(BaseTask):
@@ -24,10 +25,7 @@
         parser.add_argument("--cluster-method", type=str, default="kmeans")
         parser.add_argument("--hidden-size", type=int, default=128)
         parser.add_argument("--model-type", type=str, default="content")
-<<<<<<< HEAD
         parser.add_argument("--evaluate", type=str, default="full")
-=======
->>>>>>> bf5e9608
         # fmt: on
 
     def __init__(
@@ -53,11 +51,6 @@
             self.hidden_size = args.hidden_size = args.hidden_size
             args.num_features = dataset.num_features
         self.model = build_model(args)
-<<<<<<< HEAD
-
-=======
-        
->>>>>>> bf5e9608
         self.num_clusters = args.num_clusters
         if args.cluster_method not in ["kmeans", "spectral"]:
             raise Exception("cluster method must be kmeans or spectral")
@@ -93,20 +86,12 @@
                 features_matrix[node] = embeddings[vid]
             features_matrix = torch.tensor(features_matrix)
             features_matrix = F.normalize(features_matrix, p=2, dim=1)
-<<<<<<< HEAD
             # features_matrix = self.momentum * node_attr + (1 - self.momentum) * features_matrix
-=======
-            #features_matrix = self.momentum * node_attr + (1 - self.momentum) * features_matrix
->>>>>>> bf5e9608
         else:
             trainer = self.model.get_trainer(AttributedGraphClustering, self.args)(self.args)
             self.model = trainer.fit(self.model, self.data)
             features_matrix = self.model.get_features(self.data)
-<<<<<<< HEAD
 
-=======
-            
->>>>>>> bf5e9608
         features_matrix = features_matrix.cpu().numpy()
         print("Clustering...")
         if self.cluster_method == "kmeans":
@@ -115,15 +100,9 @@
         else:
             # features_matrix = np.dot(features_matrix, features_matrix.transpose())
             # features_matrix = 0.5 * (np.abs(features_matrix) + np.abs(features_matrix.transpose()))
-<<<<<<< HEAD
             clustering = SpectralClustering(
                 n_clusters=self.num_clusters, assign_labels="discretize", random_state=0
             ).fit(features_matrix)
-=======
-            clustering = SpectralClustering(n_clusters=self.num_clusters, assign_labels="discretize", random_state=0).fit(
-                features_matrix
-            )
->>>>>>> bf5e9608
             clusters = clustering.labels_
         if self.evaluate == "full":
             return self.__evaluate(clusters, True)
@@ -132,7 +111,6 @@
 
     def __evaluate(self, clusters, full=True) -> Dict[str, float]:
         print("Evaluating...")
-<<<<<<< HEAD
         truth = self.data.y.cpu().numpy()
         if full:
             TP = 0
@@ -156,27 +134,4 @@
             micro_f1 = 2 * (precision * recall) / (precision + recall)
             return dict(Accuracy=precision, NMI=normalized_mutual_info_score(clusters, truth), Micro_F1=micro_f1)
         else:
-            return dict(NMI=normalized_mutual_info_score(clusters, truth))
-=======
-        TP = 0
-        FP = 0
-        TN = 0
-        FN = 0
-        truth = self.data.y.cpu().numpy()
-        for i in range(self.num_nodes):
-            for j in range(i + 1, self.num_nodes):
-                if clusters[i] == clusters[j] and truth[i] == truth[j]:
-                    TP += 1
-                if clusters[i] != clusters[j] and truth[i] == truth[j]:
-                    FP += 1
-                if clusters[i] == clusters[j] and truth[i] != truth[j]:
-                    FN += 1
-                if clusters[i] != clusters[j] and truth[i] != truth[j]:
-                    TN += 1
-        _ = (TP + TN) / (TP + FP + TN + FN)
-        precision = TP / (TP + FP)
-        recall = TP / (TP + FN)
-        print("TP", TP, "FP", FP, "TN", TN, "FN", FN)
-        micro_f1 = 2 * (precision * recall) / (precision + recall)
-        return dict(Accuracy=precision, NMI=normalized_mutual_info_score(clusters, truth), Micro_F1=micro_f1)
->>>>>>> bf5e9608
+            return dict(NMI=normalized_mutual_info_score(clusters, truth))