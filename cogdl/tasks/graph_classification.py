import copy
import random

import numpy as np
import torch
import torch.nn.functional as F
from sklearn.model_selection import StratifiedKFold
from tqdm import tqdm

from cogdl.data import Data, DataLoader
from cogdl.datasets import build_dataset
from cogdl.models import build_model
from cogdl.utils import add_remaining_self_loops

from . import BaseTask, register_task


def node_degree_as_feature(data):
    r"""
    Set each node feature as one-hot encoding of degree
    :param data: a list of class Data
    :return: a list of class Data
    """
    max_degree = 0
    degrees = []
    for graph in data:
        edge_index = graph.edge_index
        edge_weight = torch.ones((edge_index.size(1),), device=edge_index.device)
        fill_value = 1
        num_nodes = graph.num_nodes
        edge_index, edge_weight = add_remaining_self_loops(
            edge_index, edge_weight, fill_value, num_nodes
        )
        row, col = edge_index
        deg = (
            torch.zeros(num_nodes)
            .to(edge_index.device)
            .scatter_add_(0, row, edge_weight)
            .long()
        )
        degrees.append(deg.cpu() - 1)
        max_degree = max(torch.max(deg), max_degree)
    max_degree = int(max_degree)
    for i in range(len(data)):
        one_hot = torch.zeros(data[i].num_nodes, max_degree).scatter_(
            1, degrees[i].unsqueeze(1), 1
        )
        data[i].x = one_hot.to(data[i].y.device)
    return data


def uniform_node_feature(data):
    r"""Set each node feature to the same"""
    feat_dim = 2
    init_feat = torch.rand(1, feat_dim)
    for i in range(len(data)):
        data[i].x = init_feat.repeat(1, data[i].num_nodes)
    return data


@register_task("graph_classification")
class GraphClassification(BaseTask):
    r"""Superiviced graph classification task."""

    @staticmethod
    def add_args(parser):
        """Add task-specific arguments to the parser."""
        # fmt: off
        parser.add_argument("--degree-feature", dest="degree_feature", action="store_true")
        parser.add_argument("--gamma", type=float, default=0.5)
        parser.add_argument("--uniform-feature", action="store_true")
        parser.add_argument("--lr", type=float, default=0.001)
        parser.add_argument("--kfold", dest="kfold", action="store_true")
        # fmt: on

    def __init__(self, args, dataset=None, model=None):
        super(GraphClassification, self).__init__(args)
        dataset = build_dataset(args) if dataset is None else dataset

        args.max_graph_size = max([ds.num_nodes for ds in dataset])
        args.num_features = dataset.num_features
        args.num_classes = dataset.num_classes
        args.use_unsup = False

        self.args = args
        self.kfold = args.kfold
        self.folds = 10
        self.device = args.device_id[0] if not args.cpu else "cpu"
        if args.dataset.startswith("ogbg"):
            self.data = dataset.data
            self.train_loader, self.val_loader, self.test_loader = dataset.get_loader(
                args
            )
            model = build_model(args)
        else:
            self.data = self.generate_data(dataset, args)
            model = build_model(args)
            (
                self.train_loader,
                self.val_loader,
                self.test_loader,
            ) = model.split_dataset(self.data, args)

<<<<<<< HEAD
        model = build_model(args) if model is None else model
=======
>>>>>>> ab8bcbd9
        self.model = model.to(self.device)
        self.patience = args.patience
        self.max_epoch = args.max_epoch

        self.optimizer = torch.optim.Adam(
            self.model.parameters(), lr=args.lr, weight_decay=args.weight_decay
        )
        self.scheduler = torch.optim.lr_scheduler.StepLR(
            optimizer=self.optimizer, step_size=50, gamma=0.5
        )

    def train(self):
        if self.kfold:
            return self._kfold_train()
        else:
            return self._train()

    def _train(self):
        epoch_iter = tqdm(range(self.max_epoch))
        patience = 0
        best_score = 0
        best_model = None
        best_loss = np.inf
        max_score = 0
        min_loss = np.inf

        for epoch in epoch_iter:
            self.scheduler.step()
            self._train_step()
            train_acc, train_loss = self._test_step(split="train")
            val_acc, val_loss = self._test_step(split="valid")
            epoch_iter.set_description(
                f"Epoch: {epoch:03d}, Train: {train_acc:.4f}, Val: {val_acc:.4f}, TrainLoss:{train_loss: .4f}, ValLoss: {val_loss: .4f}"
            )
            if val_loss < min_loss or val_acc > max_score:
                if val_loss <= best_loss:  # and val_acc >= best_score:
                    best_loss = val_loss
                    best_score = val_acc
                    best_model = copy.deepcopy(self.model)
                min_loss = np.min((min_loss, val_loss))
                max_score = np.max((max_score, val_acc))
                patience = 0
            else:
                patience += 1
                if patience == self.patience:
                    self.model = best_model
                    epoch_iter.close()
                    break
        test_acc, _ = self._test_step(split="test")
        val_acc, _ = self._test_step(split="valid")
        print(f"Test accuracy = {test_acc}")
        return dict(Acc=test_acc, ValAcc=val_acc)

    def _train_step(self):
        self.model.train()
        loss_n = 0
        for batch in self.train_loader:
            batch = batch.to(self.device)
            # batch.x = batch.x.to(dtype=torch.float32)
            # batch.y = torch.flatten(batch.y)
            self.optimizer.zero_grad()
            output, loss = self.model(batch)
            loss_n += loss.item()
            loss.backward()
            self.optimizer.step()

    def _test_step(self, split="val"):
        self.model.eval()
        if split == "train":
            loader = self.train_loader
        elif split == "test":
            loader = self.test_loader
        elif split == "valid":
            loader = self.val_loader
        else:
            raise ValueError
        loss_n = []
        pred = []
        y = []
        with torch.no_grad():
            for batch in loader:
                batch = batch.to(self.device)
                # batch.x = batch.x.to(dtype=torch.float32)
                # batch.y = torch.flatten(batch.y)
                predict, loss = self.model(batch)
                loss_n.append(loss.item())
                y.append(batch.y)
                pred.extend(predict)
        y = torch.cat(y).to(self.device)

        pred = torch.stack(pred, dim=0)
        pred = pred.max(1)[1]
        acc = pred.eq(y).sum().item() / len(y)
        return acc, sum(loss_n) / len(loss_n)

    def _kfold_train(self):
        y = [x.y for x in self.data]
        kf = StratifiedKFold(
            n_splits=self.folds, shuffle=True, random_state=self.args.seed
        )
        acc = []
        for train_index, test_index in kf.split(self.data, y=y):
            model = build_model(self.args)
            self.model = model.to(self.device)

            droplast = self.args.model == "diffpool"
            self.train_loader = DataLoader(
                [self.data[i] for i in train_index],
                batch_size=self.args.batch_size,
                drop_last=droplast,
            )
            self.test_loader = DataLoader(
                [self.data[i] for i in test_index],
                batch_size=self.args.batch_size,
                drop_last=droplast,
            )
            self.val_loader = DataLoader(
                [self.data[i] for i in test_index],
                batch_size=self.args.batch_size,
                drop_last=droplast,
            )
            self.optimizer = torch.optim.Adam(
                self.model.parameters(),
                lr=self.args.lr,
                weight_decay=self.args.weight_decay,
            )
            self.scheduler = torch.optim.lr_scheduler.StepLR(
                optimizer=self.optimizer, step_size=50, gamma=0.5
            )

            res = self._train()
            acc.append(res["Acc"])
        return dict(Acc=sum(acc) / len(acc))

    def generate_data(self, dataset, args):
        if "ModelNet" in str(type(dataset).__name__):
            train_set, test_set = dataset.get_all()
            args.num_features = 3
            return {"train": train_set, "test": test_set}
        else:
            datalist = []
            if isinstance(dataset[0], Data):
                return dataset
            for idata in dataset:
                data = Data()
                for key in idata.keys:
                    data[key] = idata[key]
                datalist.append(data)

            if args.degree_feature:
                print("FDSFSDFSDFDFSSF")
                datalist = node_degree_as_feature(datalist)
                args.num_features = datalist[0].num_features
            return datalist<|MERGE_RESOLUTION|>--- conflicted
+++ resolved
@@ -91,20 +91,16 @@
             self.train_loader, self.val_loader, self.test_loader = dataset.get_loader(
                 args
             )
-            model = build_model(args)
+            model = build_model(args) if model is None else model
         else:
             self.data = self.generate_data(dataset, args)
-            model = build_model(args)
+            model = build_model(args) if model is None else model
             (
                 self.train_loader,
                 self.val_loader,
                 self.test_loader,
             ) = model.split_dataset(self.data, args)
 
-<<<<<<< HEAD
-        model = build_model(args) if model is None else model
-=======
->>>>>>> ab8bcbd9
         self.model = model.to(self.device)
         self.patience = args.patience
         self.max_epoch = args.max_epoch
