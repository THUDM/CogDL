--- conflicted
+++ resolved
@@ -29,13 +29,9 @@
     def __init__(self, args, dataset=None, model=None):
         super(HeterogeneousNodeClassification, self).__init__(args)
 
-<<<<<<< HEAD
-        self.device = torch.device('cpu' if args.cpu else 'cuda')
+        self.device = args.device_id[0] if not args.cpu else "cpu"
         dataset = build_dataset(args) if dataset is None else dataset
-=======
-        self.device = args.device_id[0] if not args.cpu else "cpu"
-        dataset = build_dataset(args)
->>>>>>> ab8bcbd9
+
         if not args.cpu:
             dataset.apply_to_device(self.device)
         self.dataset = dataset
@@ -45,11 +41,8 @@
         args.num_classes = dataset.num_classes
         args.num_edge = dataset.num_edge
         args.num_nodes = dataset.num_nodes
-<<<<<<< HEAD
+
         model = build_model(args) if model is None else model
-        self.model = model.to(self.device)
-=======
-        model = build_model(args)
         self.model: SupervisedHeterogeneousNodeClassificationModel = model.to(
             self.device
         )
@@ -62,7 +55,6 @@
             HeterogeneousNodeClassification, args
         ) else None
 
->>>>>>> ab8bcbd9
         self.patience = args.patience
         self.max_epoch = args.max_epoch
 
