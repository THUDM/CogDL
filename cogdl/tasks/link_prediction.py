--- conflicted
+++ resolved
@@ -238,11 +238,8 @@
         args.nrelation = self.dataset.num_relations
         self.model = build_model(args) if model is None else model
         self.args = args
-<<<<<<< HEAD
-        self.device = args.device_id[0] if not args.cpu and torch.cuda.is_available() else "cpu"
-=======
+
         self.device = "cpu" if not torch.cuda.is_available() or args.cpu else args.device_id[0]
->>>>>>> 94b86e81
         self.model = self.model.to(self.device)
         set_logger(args)
         logging.info("Model: %s" % args.model)
@@ -376,11 +373,8 @@
 class KGLinkPrediction(nn.Module):
     def __init__(self, args, dataset=None, model=None):
         super(KGLinkPrediction, self).__init__()
-<<<<<<< HEAD
-        self.device = args.device_id[0] if not args.cpu and torch.cuda.is_available() else "cpu"
-=======
+
         self.device = "cpu" if not torch.cuda.is_available() or args.cpu else args.device_id[0]
->>>>>>> 94b86e81
         self.evaluate_interval = args.evaluate_interval
         dataset = build_dataset(args) if dataset is None else dataset
         self.data = dataset[0]
@@ -452,11 +446,7 @@
 class GNNHomoLinkPrediction(nn.Module):
     def __init__(self, args, dataset=None, model=None):
         super(GNNHomoLinkPrediction, self).__init__()
-<<<<<<< HEAD
-        self.device = args.device_id[0] if not args.cpu and torch.cuda.is_available() else "cpu"
-=======
         self.device = "cpu" if not torch.cuda.is_available() or args.cpu else args.device_id[0]
->>>>>>> 94b86e81
         self.evaluate_interval = args.evaluate_interval
         dataset = build_dataset(args) if dataset is None else dataset
         self.data = dataset[0]
