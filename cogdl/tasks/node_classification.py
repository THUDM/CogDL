import argparse
import copy
from typing import Optional
import scipy.sparse as sp

import numpy as np
import torch
import torch.nn.functional as F
from tqdm import tqdm

from cogdl.datasets import build_dataset
from cogdl.models import build_model
from cogdl.models.supervised_model import SupervisedHomogeneousNodeClassificationModel
from cogdl.trainers.supervised_trainer import (
    SupervisedHomogeneousNodeClassificationTrainer,
)
from cogdl.trainers.sampled_trainer import SAINTTrainer

from . import BaseTask, register_task


def normalize_adj_row(adj):
    """Row-normalize sparse matrix"""
    rowsum = np.array(adj.sum(1))
    r_inv = np.power(rowsum, -1).flatten()
    r_inv[np.isinf(r_inv)] = 0.0
    r_mat_inv = sp.diags(r_inv)
    mx = r_mat_inv.dot(adj)
    return mx


def to_torch_sparse(sparse_mx):
    """Convert a scipy sparse matrix to a torch sparse tensor."""
    sparse_mx = sparse_mx.tocoo().astype(np.float32)
    indices = torch.from_numpy(np.vstack((sparse_mx.row, sparse_mx.col)).astype(np.int64))
    values = torch.from_numpy(sparse_mx.data)
    shape = torch.Size(sparse_mx.shape)
    return torch.sparse.FloatTensor(indices, values, shape)


def row_l1_normalize(X):
    norm = 1e-6 + X.sum(dim=1, keepdim=True)
    return X / norm


def preprocess_data_sgcpn(data, normalize_feature=True, missing_rate=0):
    data.train_mask = data.train_mask.type(torch.bool)
    data.val_mask = data.val_mask.type(torch.bool)
    # expand test_mask to all rest nodes
    data.test_mask = ~(data.train_mask + data.val_mask)
    # get adjacency matrix
    n = len(data.x)
    adj = sp.csr_matrix((np.ones(data.edge_index.shape[1]), data.edge_index), shape=(n, n))
    adj = adj + adj.T.multiply(adj.T > adj) - adj.multiply(adj.T > adj) + sp.eye(adj.shape[0])
    adj = normalize_adj_row(adj)
    data.adj = to_torch_sparse(adj).to_dense()
    if normalize_feature:
        data.x = row_l1_normalize(data.x)
    erasing_pool = torch.arange(n)[~data.train_mask]
    size = int(len(erasing_pool) * (missing_rate / 100))
    idx_erased = np.random.choice(erasing_pool, size=size, replace=False)
    if missing_rate > 0:
        data.x[idx_erased] = 0
    return data


@register_task("node_classification")
class NodeClassification(BaseTask):
    """Node classification task."""

    @staticmethod
    def add_args(parser: argparse.ArgumentParser):
        """Add task-specific arguments to the parser."""
        # fmt: off
        parser.add_argument("--missing-rate", type=int, default=-1)
        # fmt: on

    def __init__(
        self,
        args,
        dataset=None,
        model: Optional[SupervisedHomogeneousNodeClassificationModel] = None,
    ):
        super(NodeClassification, self).__init__(args)

        self.args = args
        self.model_name = args.model
        self.device = args.device_id[0] if not args.cpu else "cpu"
        dataset = build_dataset(args) if dataset is None else dataset
        if args.missing_rate >= 0:
<<<<<<< HEAD
            if args.model == 'sgcpn':
                assert args.dataset in ['cora', 'citeseer', 'pubmed']
                dataset.data = preprocess_data_sgcpn(dataset.data, normalize_feature=True, missing_rate=0)
                adj_slice = torch.tensor(dataset.data.adj.size())
                adj_slice[0] = 0
                dataset.slices['adj'] = adj_slice
=======
            if args.model == "sgcpn":
                assert args.dataset in ["cora", "citeseer", "pubmed"]
                dataset.data = preprocess_data_sgcpn(dataset.data, normalize_feature=True, missing_rate=0)
                adj_slice = torch.tensor(dataset.data.adj.size())
                adj_slice[0] = 0
                dataset.slices["adj"] = adj_slice
>>>>>>> 133459ba

        self.dataset = dataset
        self.data = dataset[0]
        args.num_features = dataset.num_features
        args.num_classes = dataset.num_classes
        args.num_nodes = dataset.data.x.shape[0]

        self.model: SupervisedHomogeneousNodeClassificationModel = build_model(args) if model is None else model
        self.model.set_device(self.device)

        self.trainer: Optional[SupervisedHomogeneousNodeClassificationTrainer] = (
            self.model.get_trainer(NodeClassification, self.args)(self.args)
            if self.model.get_trainer(NodeClassification, self.args)
            else None
        )

        if not self.trainer:
            self.optimizer = (
                torch.optim.Adam(self.model.parameters(), lr=args.lr, weight_decay=args.weight_decay)
                if not hasattr(self.model, "get_optimizer")
                else self.model.get_optimizer(args)
            )
            self.data.apply(lambda x: x.to(self.device))
            self.model: SupervisedHomogeneousNodeClassificationModel = self.model.to(self.device)
            self.patience = args.patience
            self.max_epoch = args.max_epoch

    def train(self):
        if self.trainer:
            if isinstance(self.trainer, SAINTTrainer):
                self.model = self.trainer.fit(self.model, self.dataset)
                self.data.apply(lambda x: x.to(self.device))
            else:
                result = self.trainer.fit(self.model, self.dataset)
                if issubclass(type(result), torch.nn.Module):
                    self.model = result
                else:
                    return result
        else:
            epoch_iter = tqdm(range(self.max_epoch))
            patience = 0
            best_score = 0
            best_loss = np.inf
            max_score = 0
            min_loss = np.inf
            best_model = copy.deepcopy(self.model)
            for epoch in epoch_iter:
                self._train_step()
                train_acc, _ = self._test_step(split="train")
                val_acc, val_loss = self._test_step(split="val")
                epoch_iter.set_description(f"Epoch: {epoch:03d}, Train: {train_acc:.4f}, Val: {val_acc:.4f}")
                if val_loss <= min_loss or val_acc >= max_score:
                    if val_loss <= best_loss:  # and val_acc >= best_score:
                        best_loss = val_loss
                        best_score = val_acc
                        best_model = copy.deepcopy(self.model)
                    min_loss = np.min((min_loss, val_loss))
                    max_score = np.max((max_score, val_acc))
                    patience = 0
                else:
                    patience += 1
                    if patience == self.patience:
                        epoch_iter.close()
                        break
            print(f"Valid accurracy = {best_score}")
            self.model = best_model
        test_acc, _ = self._test_step(split="test")
        val_acc, _ = self._test_step(split="val")
        print(f"Test accuracy = {test_acc}")
        return dict(Acc=test_acc, ValAcc=val_acc)

    def _train_step(self):
        self.model.train()
        self.optimizer.zero_grad()
        self.model.node_classification_loss(self.data).backward()
        self.optimizer.step()

    def _test_step(self, split="val", logits=None):
        self.model.eval()
        logits = logits if logits else self.model.predict(self.data)
        logits = F.log_softmax(logits, dim=-1)
        if split == "train":
            mask = self.data.train_mask
        elif split == "val":
            mask = self.data.val_mask
        else:
            mask = self.data.test_mask
        loss = F.nll_loss(logits[mask], self.data.y[mask]).item()

        pred = logits[mask].max(1)[1]
        acc = pred.eq(self.data.y[mask]).sum().item() / mask.sum().item()
        return acc, loss<|MERGE_RESOLUTION|>--- conflicted
+++ resolved
@@ -88,21 +88,12 @@
         self.device = args.device_id[0] if not args.cpu else "cpu"
         dataset = build_dataset(args) if dataset is None else dataset
         if args.missing_rate >= 0:
-<<<<<<< HEAD
-            if args.model == 'sgcpn':
-                assert args.dataset in ['cora', 'citeseer', 'pubmed']
-                dataset.data = preprocess_data_sgcpn(dataset.data, normalize_feature=True, missing_rate=0)
-                adj_slice = torch.tensor(dataset.data.adj.size())
-                adj_slice[0] = 0
-                dataset.slices['adj'] = adj_slice
-=======
             if args.model == "sgcpn":
                 assert args.dataset in ["cora", "citeseer", "pubmed"]
                 dataset.data = preprocess_data_sgcpn(dataset.data, normalize_feature=True, missing_rate=0)
                 adj_slice = torch.tensor(dataset.data.adj.size())
                 adj_slice[0] = 0
                 dataset.slices["adj"] = adj_slice
->>>>>>> 133459ba
 
         self.dataset = dataset
         self.data = dataset[0]
