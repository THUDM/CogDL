--- conflicted
+++ resolved
@@ -38,35 +38,17 @@
     ):
         super(NodeClassification, self).__init__(args)
 
-<<<<<<< HEAD
-        self.device = torch.device('cpu' if args.cpu else 'cuda')
-        dataset = build_dataset(args) if dataset is None else dataset
-        self.data = dataset[0]
-=======
         self.args = args
         self.model_name = args.model
         self.device = args.device_id[0] if not args.cpu else "cpu"
-        if dataset is None:
-            dataset = build_dataset(args)
->>>>>>> ab8bcbd9
+        dataset = build_dataset(args) if dataset is None else dataset
 
         self.dataset = dataset
         self.data = dataset[0]
         args.num_features = dataset.num_features
         args.num_classes = dataset.num_classes
-<<<<<<< HEAD
-        model = build_model(args) if model is None else model
-        self.model = model.to(self.device)
-        self.patience = args.patience
-        self.max_epoch = args.max_epoch
-        self.args = args
-        self.optimizer = torch.optim.Adam(
-            self.model.parameters(), lr=args.lr, weight_decay=args.weight_decay
-        )
-=======
-        if model is None:
-            self.model: SupervisedHomogeneousNodeClassificationModel = build_model(args)
->>>>>>> ab8bcbd9
+
+        self.model: SupervisedHomogeneousNodeClassificationModel = build_model(args) if model is None else model
 
         self.trainer: Optional[
             SupervisedHomogeneousNodeClassificationTrainer
