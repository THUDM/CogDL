--- conflicted
+++ resolved
@@ -38,11 +38,7 @@
     def __init__(self, args, dataset=None, model=None):
         super(NodeClassificationSampling, self).__init__(args)
 
-<<<<<<< HEAD
-        self.device = args.device_id[0] if not args.cpu and torch.cuda.is_available() else "cpu"
-=======
         self.device = "cpu" if not torch.cuda.is_available() or args.cpu else args.device_id[0]
->>>>>>> 94b86e81
         dataset = build_dataset(args) if dataset is None else dataset
         self.data = dataset.data
         self.data.apply(lambda x: x.to(self.device))
