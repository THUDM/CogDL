import argparse
import torch

from . import register_task, BaseTask
from cogdl.models import build_model


@register_task("pretrain")
class PretrainTask(BaseTask):
    @staticmethod
    def add_args(_: argparse.ArgumentParser):
        """Add task-specific arguments to the parser."""
        # fmt: off
        # parser.add_argument("--num-features", type=int)
        # fmt: on

    def __init__(self, args):
        super(PretrainTask, self).__init__(args)
<<<<<<< HEAD
        self.device = args.device_id[0] if not args.cpu and torch.cuda.is_available() else "cpu"
=======
        self.device = "cpu" if not torch.cuda.is_available() or args.cpu else args.device_id[0]
>>>>>>> 94b86e81
        self.model = build_model(args)
        self.model = self.model.to(self.device)

    def train(self):
        return self.model.trainer.fit()<|MERGE_RESOLUTION|>--- conflicted
+++ resolved
@@ -16,11 +16,8 @@
 
     def __init__(self, args):
         super(PretrainTask, self).__init__(args)
-<<<<<<< HEAD
-        self.device = args.device_id[0] if not args.cpu and torch.cuda.is_available() else "cpu"
-=======
+
         self.device = "cpu" if not torch.cuda.is_available() or args.cpu else args.device_id[0]
->>>>>>> 94b86e81
         self.model = build_model(args)
         self.model = self.model.to(self.device)
 
