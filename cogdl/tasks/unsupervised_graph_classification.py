--- conflicted
+++ resolved
@@ -34,11 +34,8 @@
 
     def __init__(self, args, dataset=None, model=None):
         super(UnsupervisedGraphClassification, self).__init__(args)
-<<<<<<< HEAD
-        self.device = args.device_id[0] if not args.cpu and torch.cuda.is_available() else "cpu"
-=======
+
         self.device = "cpu" if not torch.cuda.is_available() or args.cpu else args.device_id[0]
->>>>>>> 94b86e81
 
         dataset = build_dataset(args) if dataset is None else dataset
         if "gcc" in args.model:
