import copy
from typing import Optional
import numpy as np
from tqdm import tqdm
import os

import torch
import torch.distributed as dist
from torch.nn.parallel import DistributedDataParallel
import torch.multiprocessing as mp

from cogdl.wrappers.data_wrapper.base_data_wrapper import DataWrapper
from cogdl.wrappers.model_wrapper.base_model_wrapper import ModelWrapper, EmbeddingModelWrapper
from cogdl.trainer.trainer_utils import evaluation_comp, load_model, save_model, ddp_end, ddp_after_epoch, Printer
from cogdl.trainer.embed_trainer import EmbeddingTrainer
from cogdl.trainer.controller import DataController
from cogdl.loggers import build_logger
from cogdl.data import Graph


def move_to_device(batch, device):
    if isinstance(batch, list) or isinstance(batch, tuple):
        if isinstance(batch, tuple):
            batch = list(batch)
        for i, x in enumerate(batch):
            if torch.is_tensor(x):
                batch[i] = x.to(device)
            elif isinstance(x, Graph):
                x.to(device)
    elif torch.is_tensor(batch) or isinstance(batch, Graph):
        batch = batch.to(device)
    elif hasattr(batch, "apply_to_device"):
        batch.apply_to_device(device)
    return batch


def clip_grad_norm(params, max_norm):
    """Clips gradient norm."""
    if max_norm > 0:
        return torch.nn.utils.clip_grad_norm_(params, max_norm)
    else:
        return torch.sqrt(sum(p.grad.data.norm() ** 2 for p in params if p.grad is not None))


class Trainer(object):
    def __init__(
        self,
        max_epoch: int,
        nstage: int = 1,
        cpu: bool = False,
<<<<<<< HEAD
        checkpoint_path: str = "./checkpoints/checkpoint.pt",
        resume_training: str = False,
=======
        checkpoint_path: str = "./checkpoints/model.pt",
>>>>>>> 6f1cf7b9
        device_ids: Optional[list] = None,
        distributed_training: bool = False,
        distributed_inference: bool = False,
        master_addr: str = "localhost",
        master_port: int = 10086,
        # monitor: str = "val_acc",
        early_stopping: bool = True,
        patience: int = 100,
        eval_step: int = 1,
        save_embedding_path: Optional[str] = None,
        cpu_inference: bool = False,
        progress_bar: str = "epoch",
        clip_grad_norm: float = 5.0,
        logger: str = None,
        log_path: str = "./runs",
        project: str = "cogdl-exp",
        no_test: bool = False,
        actnn: bool = False,
        rp_ratio: int = 1,
    ):
        self.max_epoch = max_epoch
        self.nstage = nstage
        self.patience = patience
        self.early_stopping = early_stopping
        self.eval_step = eval_step
        self.monitor = None
        self.evaluation_metric = None
        self.progress_bar = progress_bar

        self.cpu = cpu
        self.devices, self.world_size = self.set_device(device_ids)
        self.checkpoint_path = checkpoint_path
        self.resume_training = resume_training

        self.distributed_training = distributed_training
        self.distributed_inference = distributed_inference
        # if self.world_size <= 1:
        #     self.distributed_training = False
        #     self.distributed_inference = False
        self.master_addr = master_addr
        self.master_port = master_port

        self.cpu_inference = cpu_inference

        self.no_test = no_test

        self.on_train_batch_transform = None
        self.on_eval_batch_transform = None
        self.clip_grad_norm = clip_grad_norm

        self.save_embedding_path = save_embedding_path

        self.data_controller = DataController(world_size=self.world_size, distributed=self.distributed_training)

        self.logger = build_logger(logger, log_path, project)

        self.after_epoch_hooks = []
        self.pre_epoch_hooks = []
        self.training_end_hooks = []

        if distributed_training:
            self.register_training_end_hook(ddp_end)
            self.register_out_epoch_hook(ddp_after_epoch)

        self.eval_data_back_to_cpu = False

        if actnn:
            try:
                import actnn
                from actnn.conf import config

                actnn.set_optimization_level("L3")
                if rp_ratio > 1:
                    config.group_size = 64
            except Exception:
                pass

    def register_in_epoch_hook(self, hook):
        self.pre_epoch_hooks.append(hook)

    def register_out_epoch_hook(self, hook):
        self.after_epoch_hooks.append(hook)

    def register_training_end_hook(self, hook):
        self.training_end_hooks.append(hook)

    def set_device(self, device_ids: Optional[list]):
        """
        Return: devices, world_size
        """
        if device_ids is None or self.cpu:
            return [torch.device("cpu")], 0

        if isinstance(device_ids, int) and device_ids > 0:
            device_ids = [device_ids]
        elif isinstance(device_ids, list):
            pass
        else:
            raise ValueError("`device_id` has to be list of integers")
        if len(device_ids) == 0:
            return torch.device("cpu"), 0
        else:
            return [i for i in device_ids], len(device_ids)

    def run(self, model_w: ModelWrapper, dataset_w: DataWrapper):
        # for network/graph embedding models
        if isinstance(model_w, EmbeddingModelWrapper):
            return EmbeddingTrainer(self.save_embedding_path).run(model_w, dataset_w)

        # for deep learning models
        # set default loss_fn and evaluator for model_wrapper
        # mainly for in-cogdl setting

        model_w.default_loss_fn = dataset_w.get_default_loss_fn()
        model_w.default_evaluator = dataset_w.get_default_evaluator()
        model_w.set_evaluation_metric()

        if self.resume_training:
            model_w = load_model(model_w, self.checkpoint_path).to(self.devices[0])

        if self.distributed_training:  # and self.world_size > 1:
            torch.multiprocessing.set_sharing_strategy("file_system")
            self.dist_train(model_w, dataset_w)
        else:
            self.train(self.devices[0], model_w, dataset_w)
        best_model_w = load_model(model_w, self.checkpoint_path).to(self.devices[0])

        if self.no_test:
            return best_model_w.model

        final_test = self.evaluate(best_model_w, dataset_w)
        return final_test

    def evaluate(self, model_w: ModelWrapper, dataset_w: DataWrapper, cpu=False):
        # for network/graph embedding models
        if isinstance(model_w, EmbeddingModelWrapper):
            return EmbeddingTrainer(self.save_embedding_path).run(model_w, dataset_w)

        if cpu:
            self.devices = [torch.device("cpu")]

        # disable `distributed` to inference once only
        self.distributed_training = False
        dataset_w.prepare_test_data()
        final_val = self.validate(model_w, dataset_w, self.devices[0])
        final_test = self.test(model_w, dataset_w, self.devices[0])

        if final_val is not None and "val_metric" in final_val:
            final_val[f"val_{self.evaluation_metric}"] = final_val["val_metric"]
            final_val.pop("val_metric")
            if "val_loss" in final_val:
                final_val.pop("val_loss")

        if final_test is not None and "test_metric" in final_test:
            final_test[f"test_{self.evaluation_metric}"] = final_test["test_metric"]
            final_test.pop("test_metric")
            if "test_loss" in final_test:
                final_test.pop("test_loss")

        self.logger.note(final_test)
        if final_val is not None:
            final_test.update(final_val)
        print(final_test)
        return final_test

    def dist_train(self, model_w: ModelWrapper, dataset_w: DataWrapper):
        mp.set_start_method("spawn", force=True)

        device_count = torch.cuda.device_count()
        if device_count < self.world_size:
            size = device_count
            print(f"Available device count ({device_count}) is less than world size ({self.world_size})")
        else:
            size = self.world_size

        print(f"Let's using {size} GPUs.")

        processes = []
        for rank in range(size):
            p = mp.Process(target=self.train, args=(rank, model_w, dataset_w))

            p.start()
            print(f"Process [{rank}] starts!")
            processes.append(p)

        for p in processes:
            p.join()

    def build_optimizer(self, model_w):
        opt_wrap = model_w.setup_optimizer()
        if isinstance(opt_wrap, list) or isinstance(opt_wrap, tuple):
            assert len(opt_wrap) == 2
            optimizers, lr_schedulars = opt_wrap
        else:
            optimizers = opt_wrap
            lr_schedulars = None

        if not isinstance(optimizers, list):
            optimizers = [optimizers]
        if lr_schedulars and not isinstance(lr_schedulars, list):
            lr_schedulars = [lr_schedulars]
        return optimizers, lr_schedulars

    def initialize(self, model_w, rank=0, master_addr: str = "localhost", master_port: int = 10008):
        if self.distributed_training:
            os.environ["MASTER_ADDR"] = master_addr
            os.environ["MASTER_PORT"] = str(master_port)
            dist.init_process_group("nccl", rank=rank, world_size=self.world_size)
            model_w = copy.deepcopy(model_w).to(rank)
            model_w = DistributedDataParallel(model_w, device_ids=[rank])

            module = model_w.module
            model_w, model_ddp = module, model_w
            return model_w, model_ddp
        else:
            return model_w.to(rank), None

    def train(self, rank, model_w, dataset_w):
        model_w, _ = self.initialize(model_w, rank=rank, master_addr=self.master_addr, master_port=self.master_port)
        self.data_controller.prepare_data_wrapper(dataset_w, rank)
        self.eval_data_back_to_cpu = dataset_w.data_back_to_cpu

        optimizers, lr_schedulars = self.build_optimizer(model_w)
        if optimizers[0] is None:
            return

        est = model_w.set_early_stopping()
        if isinstance(est, str):
            est_monitor = est
            best_index, compare_fn = evaluation_comp(est_monitor)
        else:
            assert len(est) == 2
            est_monitor, est_compare = est
            best_index, compare_fn = evaluation_comp(est_monitor, est_compare)
        self.monitor = est_monitor
        self.evaluation_metric = model_w.evaluation_metric

        # best_index, compare_fn = evaluation_comp(self.monitor)
        best_model_w = None

        patience = 0
        best_epoch = 0
        for stage in range(self.nstage):
            with torch.no_grad():
                pre_stage_out = model_w.pre_stage(stage, dataset_w)
                dataset_w.pre_stage(stage, pre_stage_out)
                self.data_controller.training_proc_per_stage(dataset_w, rank)

            if self.progress_bar == "epoch":
                epoch_iter = tqdm(range(self.max_epoch))
                epoch_printer = Printer(epoch_iter.set_description, rank=rank, world_size=self.world_size)
            else:
                epoch_iter = range(self.max_epoch)
                epoch_printer = Printer(print, rank=rank, world_size=self.world_size)

            self.logger.start()
            for epoch in epoch_iter:
                print_str_dict = dict()
                for hook in self.pre_epoch_hooks:
                    hook(self)

                # inductive setting ..
                dataset_w.train()
                train_loader = dataset_w.on_train_wrapper()
                training_loss = self.training_step(model_w, train_loader, optimizers, lr_schedulars, rank)

                print_str_dict["Epoch"] = epoch
                print_str_dict["train_loss"] = training_loss

                val_loader = dataset_w.on_val_wrapper()
                if val_loader is not None and (epoch % self.eval_step) == 0:
                    # inductive setting ..
                    dataset_w.eval()
                    # do validation in inference device
                    val_result = self.validate(model_w, dataset_w, rank)
                    # print(val_result)
                    if val_result is not None:
                        monitoring = val_result[self.monitor]
                        if compare_fn(monitoring, best_index):
                            best_index = monitoring
                            best_epoch = epoch
                            patience = 0
                            best_model_w = copy.deepcopy(model_w)
                        else:
                            patience += 1
                            if self.early_stopping and patience >= self.patience:
                                break
                        print_str_dict[f"val_{self.evaluation_metric}"] = monitoring

                if self.distributed_training:
                    if rank == 0:
                        epoch_printer(print_str_dict)
                        self.logger.note(print_str_dict, epoch)
                else:
                    epoch_printer(print_str_dict)
                    self.logger.note(print_str_dict, epoch)

                for hook in self.after_epoch_hooks:
                    hook(self)

            with torch.no_grad():
                model_w.eval()
                post_stage_out = model_w.post_stage(stage, dataset_w)
                dataset_w.post_stage(stage, post_stage_out)

            if best_model_w is None:
                best_model_w = copy.deepcopy(model_w)

        if self.distributed_training:
            if rank == 0:
                save_model(best_model_w.to("cpu"), self.checkpoint_path, best_epoch)
                dist.barrier()
            else:
                dist.barrier()
        else:
            save_model(best_model_w.to("cpu"), self.checkpoint_path, best_epoch)

        for hook in self.training_end_hooks:
            hook(self)

    def validate(self, model_w: ModelWrapper, dataset_w: DataWrapper, device):
        # ------- distributed training ---------
        if self.distributed_training:
            return self.distributed_test(model_w, dataset_w.on_val_wrapper(), device, self.val_step)
        # ------- distributed training ---------

        model_w.eval()
        if self.cpu_inference:
            model_w.to("cpu")
            _device = device
        else:
            _device = device

        val_loader = dataset_w.on_val_wrapper()
        result = self.val_step(model_w, val_loader, _device)

        model_w.to(device)
        return result

    def test(self, model_w: ModelWrapper, dataset_w: DataWrapper, device):
        # ------- distributed training ---------
        if self.distributed_training:
            return self.distributed_test(model_w, dataset_w.on_test_wrapper(), device, self.test_step)
        # ------- distributed training ---------

        model_w.eval()
        if self.cpu_inference:
            model_w.to("cpu")
            _device = device
        else:
            _device = device

        test_loader = dataset_w.on_test_wrapper()
        result = self.test_step(model_w, test_loader, _device)

        model_w.to(device)
        return result

    def distributed_test(self, model_w: ModelWrapper, loader, rank, fn):
        model_w.eval()
        # if rank == 0:
        if dist.get_rank() == 0:
            if self.cpu_inference:
                model_w.to("cpu")
                _device = "cpu"
            else:
                _device = rank
            result = fn(model_w, loader, _device)
            model_w.to(rank)

            object_list = [result]
        else:
            object_list = [None]
        dist.broadcast_object_list(object_list, src=0)
        return object_list[0]

    def training_step(self, model_w, train_loader, optimizers, lr_schedulars, device):
        model_w.train()
        losses = []

        if self.progress_bar == "iteration":
            train_loader = tqdm(train_loader)

        for batch in train_loader:
            batch = move_to_device(batch, device)
            loss = model_w.on_train_step(batch)

            for optimizer in optimizers:
                optimizer.zero_grad()
            loss.backward()

            torch.nn.utils.clip_grad_norm_(model_w.parameters(), self.clip_grad_norm)

            for optimizer in optimizers:
                optimizer.step()

            losses.append(loss.item())
        if lr_schedulars is not None:
            for lr_schedular in lr_schedulars:
                lr_schedular.step()
        return np.mean(losses)

    @torch.no_grad()
    def val_step(self, model_w, val_loader, device):
        model_w.eval()
        if val_loader is None:
            return None
        for batch in val_loader:
            # batch = batch.to(device)
            batch = move_to_device(batch, device)
            model_w.on_val_step(batch)
            if self.eval_data_back_to_cpu:
                move_to_device(batch, "cpu")
        return model_w.collect_notes()

    # @torch.no_grad()
    def test_step(self, model_w, test_loader, device):
        model_w.eval()
        if test_loader is None:
            return None
        for batch in test_loader:
            # batch = batch.to(device)
            batch = move_to_device(batch, device)
            model_w.on_test_step(batch)
            if self.eval_data_back_to_cpu:
                move_to_device(batch, "cpu")
        return model_w.collect_notes()<|MERGE_RESOLUTION|>--- conflicted
+++ resolved
@@ -48,12 +48,8 @@
         max_epoch: int,
         nstage: int = 1,
         cpu: bool = False,
-<<<<<<< HEAD
-        checkpoint_path: str = "./checkpoints/checkpoint.pt",
+        checkpoint_path: str = "./checkpoints/model.pt",
         resume_training: str = False,
-=======
-        checkpoint_path: str = "./checkpoints/model.pt",
->>>>>>> 6f1cf7b9
         device_ids: Optional[list] = None,
         distributed_training: bool = False,
         distributed_inference: bool = False,
