--- conflicted
+++ resolved
@@ -81,13 +81,10 @@
         actnn: bool = False,
         fp16: bool = False,
         rp_ratio: int = 1,
-<<<<<<< HEAD
-=======
         attack=None,
         attack_mode="injection",
         do_test: bool = True,
         do_valid: bool = True,
->>>>>>> d7372ec8
     ):
         self.epochs = epochs
         self.nstage = nstage
@@ -139,13 +136,10 @@
         self.eval_data_back_to_cpu = False
 
         self.fp16 = fp16
-<<<<<<< HEAD
-=======
         self.attack = attack
         self.attack_mode = attack_mode
         self.do_test = do_test
         self.do_valid = do_valid
->>>>>>> d7372ec8
 
         if actnn:
             try:
@@ -364,42 +358,6 @@
                 print_str_dict["train_loss"] = training_loss
 
                 val_loader = dataset_w.on_val_wrapper()
-<<<<<<< HEAD
-                if val_loader is not None and epoch % self.eval_step == 0:
-                    # inductive setting ..
-                    dataset_w.eval()
-                    # do validation in inference device
-                    val_result = self.validate(model_w, dataset_w, rank)
-                    if val_result is not None:
-                        monitoring = val_result[self.monitor]
-                        if compare_fn(monitoring, best_index):
-                            best_index = monitoring
-                            best_epoch = epoch
-                            patience = 0
-                            best_model_w = copy.deepcopy(model_w)
-                        else:
-                            patience += 1
-                            if self.early_stopping and patience >= self.patience:
-                                break
-                        if 'val_loss' in val_result:
-                            val_loss = val_result['val_loss']
-                            if type(val_loss)==torch.Tensor:
-                                val_loss = val_loss.item()
-                            if val_loss > 1e-4:
-                                val_loss = round(val_loss, 4)
-                            print_str_dict['val_loss'] = val_loss
-                        print_str_dict[f"val_{self.evaluation_metric}"] = monitoring
-                
-                test_loader = dataset_w.on_test_wrapper()
-                if test_loader is not None and epoch % self.eval_step == 0:
-                    # inductive setting ..
-                    dataset_w.eval()
-                    # do validation in inference device
-                    test_result = self.test(model_w, dataset_w, rank)
-                    if test_result is not None and ('test'+self.monitor[3:]) in test_result:
-                        print_str_dict[f"test_{self.evaluation_metric}"] = test_result['test'+self.monitor[3:]]
-                
-=======
                 if self.do_valid is True:
                     if val_loader is not None and epoch % self.eval_step == 0:
                         # inductive setting ..
@@ -417,9 +375,24 @@
                                 patience += 1
                                 if self.early_stopping and patience >= self.patience:
                                     break
+                            if 'val_loss' in val_result:
+                                val_loss = val_result['val_loss']
+                                if type(val_loss)==torch.Tensor:
+                                    val_loss = val_loss.item()
+                                if val_loss > 1e-4:
+                                    val_loss = round(val_loss, 4)
+                                print_str_dict['val_loss'] = val_loss
                             print_str_dict[f"val_{self.evaluation_metric}"] = monitoring
-
->>>>>>> d7372ec8
+                
+                test_loader = dataset_w.on_test_wrapper()
+                if test_loader is not None and epoch % self.eval_step == 0:
+                    # inductive setting ..
+                    dataset_w.eval()
+                    # do validation in inference device
+                    test_result = self.test(model_w, dataset_w, rank)
+                    if test_result is not None and ('test'+self.monitor[3:]) in test_result:
+                        print_str_dict[f"test_{self.evaluation_metric}"] = test_result['test'+self.monitor[3:]]
+
                 if self.distributed_training:
                     if rank == 0:
                         epoch_printer(print_str_dict)
