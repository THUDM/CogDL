import copy

import numpy as np
import scipy.sparse as sparse
from tqdm import tqdm

import torch
import torch.nn.functional as F

from .base_trainer import BaseTrainer
from cogdl.utils import add_remaining_self_loops


def random_partition_graph(num_nodes, cluster_number=10):
    return np.random.randint(cluster_number, size=num_nodes)


def generate_subgraphs(edge_index, parts, cluster_number=10):
    num_nodes = torch.max(edge_index) + 1
    num_edges = edge_index.shape[1]
    edge_index_np = edge_index.cpu().numpy()
    adj = sparse.csr_matrix((np.ones(num_edges), (edge_index_np[0], edge_index_np[1])), shape=(num_nodes, num_nodes))
    num_batches = cluster_number
    sg_nodes = []
    sg_edges = []

    for cluster in range(num_batches):
        node_cluster = np.where((parts == cluster))[0]
        part_adj = adj[node_cluster, :][:, node_cluster]
        part_adj_coo = sparse.coo_matrix(part_adj)
        row, col = part_adj_coo.row, part_adj_coo.col

        sg_nodes.append(node_cluster)
        sg_edges.append(torch.as_tensor([row, col]).long())
    return sg_nodes, sg_edges


class DeeperGCNTrainer(BaseTrainer):
    def __init__(self, args):
        super(DeeperGCNTrainer, self).__init__()

        self.device = "cpu" if not torch.cuda.is_available() or args.cpu else args.device_id[0]
        self.patience = args.patience // 5
        self.max_epoch = args.max_epoch
        self.lr = args.lr
        self.weight_decay = args.weight_decay
        self.cluster_number = args.cluster_number
        self.batch_size = args.batch_size
<<<<<<< HEAD
        self.data,  self.optimizer, self.evaluator, self.loss_fn = None, None, None, None
=======
        self.data, self.optimizer, self.evaluator, self.loss_fn = None, None, None, None
>>>>>>> f4fb1658
        self.edge_index, self.train_index = None, None

    def fit(self, model, dataset):
        data = dataset[0]
        self.model = model.to(self.device)
        self.data = data
        self.test_gpu_volume()

        self.loss_fn = dataset.get_loss_fn()
        self.evaluator = dataset.get_evaluator()

        self.optimizer = torch.optim.Adam(self.model.parameters(), lr=self.lr, weight_decay=self.weight_decay)
        self.edge_index, _ = add_remaining_self_loops(
            data.edge_index, torch.ones(data.edge_index.shape[1]).to(data.x.device), 1, data.x.shape[0]
        )
        self.train_index = torch.where(data.train_mask)[0].tolist()

        epoch_iter = tqdm(range(self.max_epoch))
        patience = 0
        best_score = 0
        max_score = 0
        min_loss = np.inf
        best_model = None
        for epoch in epoch_iter:
            self._train_step()
            if epoch % 5 == 0:
                val_acc, val_loss = self._test_step(split="val")
                epoch_iter.set_description(f"Epoch: {epoch:03d}, Val: {val_acc:.4f}")
                if val_loss <= min_loss or val_acc >= max_score:
                    if val_acc >= best_score:  # SAINT loss is not accurate
                        best_score = val_acc
                        best_model = copy.deepcopy(self.model)
                    min_loss = np.min((min_loss, val_loss))
                    max_score = np.max((max_score, val_acc))
                    patience = 0
                else:
                    patience += 1
                    if patience == self.patience:
                        self.model = best_model
                        epoch_iter.close()
                        break
        test_acc, _ = self._test_step(split="test")
        val_acc, _ = self._test_step(split="val")
        print(f"Test accuracy = {test_acc}")
        return dict(Acc=test_acc, ValAcc=val_acc)

    def test_gpu_volume(self):
        try:
            self.data.apply(lambda x: x.to(self.device))
            self.data_device = self.device
        except Exception as e:
            print(e)
            self.data_device = "cpu"
        print(f"device(model):{self.device}, device(data):{self.data_device}")

    def _train_step(self):
        self.model.train()
        x = self.data.x
        y = self.data.y
        num_nodes = x.shape[1]

        parts = random_partition_graph(num_nodes=num_nodes, cluster_number=self.cluster_number)
        subgraph_nodes, subgraph_edges = generate_subgraphs(
            self.edge_index,
            parts,
            self.cluster_number,
        )

        idx_clusters = np.arange(len(subgraph_nodes))
        np.random.shuffle(idx_clusters)

        for idx in idx_clusters:
            self.optimizer.zero_grad()

            nodes, edges = subgraph_nodes[idx], subgraph_edges[idx].to(self.device)
            _x = x[nodes].to(self.device)
            mapper = {val: idx for idx, val in enumerate(nodes)}
            intersection_index = list(set(self.train_index) & set(nodes))
            training_index = [mapper[k] for k in intersection_index]

            targets = y[intersection_index].to(self.device)

            loss_n = self.model.node_classification_loss(_x, edges, targets, training_index)
            loss_n.backward()
            self.optimizer.step()

            torch.cuda.empty_cache()

    def _test_step(self, split="val"):
        self.model.eval()
        if self.data_device == "cpu":
            self.model.to("cpu")

        with torch.no_grad():
            logits = self.model.predict(self.data.x, self.data.edge_index)
        if split == "train":
            mask = self.data.train_mask
        elif split == "val":
            mask = self.data.val_mask
        else:
            mask = self.data.test_mask

        loss = self.loss_fn(logits[mask], self.data.y[mask])
        metric = self.evaluator(logits[mask], self.data.y[mask])

        self.data.apply(lambda x: x.to(self.data_device))
        self.model.to(self.device)
        return metric, loss

    def loss(self, data):
        return F.nll_loss(self.model(data.x, data.edge_index)[data.train_mask], data.y[data.train_mask])

    def predict(self, data):
        return self.model(data.x, data.edge_index)

    @classmethod
    def build_trainer_from_args(cls, args):
        return DeeperGCNTrainer(args)<|MERGE_RESOLUTION|>--- conflicted
+++ resolved
@@ -46,11 +46,7 @@
         self.weight_decay = args.weight_decay
         self.cluster_number = args.cluster_number
         self.batch_size = args.batch_size
-<<<<<<< HEAD
-        self.data,  self.optimizer, self.evaluator, self.loss_fn = None, None, None, None
-=======
         self.data, self.optimizer, self.evaluator, self.loss_fn = None, None, None, None
->>>>>>> f4fb1658
         self.edge_index, self.train_index = None, None
 
     def fit(self, model, dataset):
