from tqdm import tqdm
import copy
import os
import torch
import scipy.sparse as sp

from cogdl.utils import symmetric_normalization, row_normalization
from cogdl.layers.pprgo_modules import build_topk_ppr_matrix_from_data, PPRGoDataset


class PPRGoTrainer(object):
    def __init__(self, args):
        self.alpha = args.alpha
        self.topk = args.k
        self.epsilon = args.eps
        self.normalization = args.norm
        self.batch_size = args.batch_size
        if hasattr(args, "test_batch_size"):
            self.test_batch_size = args.test_batch_size
        else:
            self.test_batch_size = self.batch_size

        self.max_epoch = args.max_epoch
        self.patience = args.patience
        self.lr = args.lr
        self.eval_step = args.eval_step
        self.weight_decay = args.weight_decay
        self.dataset_name = args.dataset
        self.loss_func = None
        self.evaluator = None
<<<<<<< HEAD
        self.post_process = torch.nn.Identity()
=======
>>>>>>> 39f92e5f

        self.device = "cpu" if not torch.cuda.is_available() or args.cpu else args.device_id[0]
        self.ppr_norm = args.ppr_norm if hasattr(args, "ppr_norm") else "sym"

    def preprocess_data(self, dataset):
        data = dataset[0]
        num_nodes = data.x.shape[0]
        nodes = torch.arange(num_nodes)
        self.train_idx = nodes[data.train_mask]
        self.test_idx = nodes[data.test_mask]
        self.val_idx = nodes[data.val_mask]
<<<<<<< HEAD
        if len(data.y.shape) == 1:
            self.post_process = torch.nn.LogSoftmax()
=======
>>>>>>> 39f92e5f

        if hasattr(data, "edge_index_train"):
            edge_index = data.edge_index_train
        else:
            edge_index = data.edge_index

        if not os.path.exists("./saved"):
            os.mkdir("saved")
        train_path = f"./saved/{self.dataset_name}_{self.topk}_{self.alpha}_{self.normalization}.train.npz"
        val_path = f"./saved/{self.dataset_name}_{self.topk}_{self.alpha}_{self.normalization}.val.npz"

        if os.path.exists(train_path):
            print("Load Train from cached")
            train_topk_matrix = sp.load_npz(train_path)
        else:
            train_topk_matrix = build_topk_ppr_matrix_from_data(
                edge_index, self.alpha, self.epsilon, self.train_idx.numpy(), self.topk, self.normalization
            )
            sp.save_npz(train_path, train_topk_matrix)
        train_dataset = PPRGoDataset(data.x, train_topk_matrix, self.train_idx, data.y)

        if os.path.exists(val_path):
            print("Load Val from cached")
            val_topk_matrix = sp.load_npz(val_path)
        else:
            val_topk_matrix = build_topk_ppr_matrix_from_data(
                data.edge_index, self.alpha, self.epsilon, self.val_idx.numpy(), self.topk, self.normalization
            )
            sp.save_npz(val_path, val_topk_matrix)
        val_dataset = PPRGoDataset(data.x, val_topk_matrix, self.val_idx, data.y)
        return train_dataset, val_dataset

    def get_dataloader(self, dataset):
        data_loader = torch.utils.data.DataLoader(
            dataset=dataset,
            sampler=torch.utils.data.BatchSampler(
                torch.utils.data.SequentialSampler(dataset),
                batch_size=self.batch_size,
                drop_last=False,
            ),
            batch_size=None,
        )
        return data_loader

    def fit(self, model, dataset):
        train_dataset, val_dataset = self.preprocess_data(dataset)
        self.loss_func, self.evaluator = dataset.get_evaluator()
        self.model = model.to(self.device)
        self.optimizer = torch.optim.Adam(self.model.parameters(), lr=self.lr, weight_decay=self.weight_decay)
        train_loader = self.get_dataloader(train_dataset)
        val_loader = self.get_dataloader(val_dataset)

        best_loss = 1000
        val_loss = 1000
        best_acc = 0
        best_model = None

        epoch_iter = tqdm(range(self.max_epoch))
        for epoch in epoch_iter:
            train_loss = self._train_step(train_loader, True)
            if (epoch + 1) % self.eval_step == 0:
                val_acc, val_loss = self._train_step(val_loader, False)
                if val_loss < best_loss:
                    best_acc = val_acc
                    best_loss = val_loss
                    best_model = copy.deepcopy(self.model)
            epoch_iter.set_description(
                f"Epoch: {epoch}, TrainLoss: {train_loss: .4f}, ValLoss: {val_loss: .4f}, ValAcc: {best_acc: .4f}"
            )
        self.model = best_model
        test_acc = self._test_step(dataset[0])
        print(f"TestAcc: {test_acc: .4f}")
        return dict(Acc=test_acc)

    def _train_step(self, loader, is_train=True):
        if is_train:
            self.model.train()
        else:
            self.model.eval()
        preds = []
        loss_items = []
        labels = []
        for batch in loader:
            x, targets, ppr_scores, y = [item.to(self.device) for item in batch]
            if is_train:
                pred = self.model(x, targets, ppr_scores)
<<<<<<< HEAD
                pred = self.post_process(pred)
                loss = self.loss_func(pred, y)
                if len(loss.shape) > 1:
                    loss = torch.sum(torch.mean(loss, dim=0))
=======
                loss = self.loss_func(pred, y)
>>>>>>> 39f92e5f
                self.optimizer.zero_grad()
                loss.backward()
                torch.nn.utils.clip_grad_norm(self.model.parameters(), 5)
                self.optimizer.step()
            else:
                with torch.no_grad():
                    pred = self.model(x, targets, ppr_scores)
<<<<<<< HEAD
                    pred = self.post_process(pred)
                    loss = self.loss_func(pred, y)
                    if len(loss.shape) > 1:
                        loss = torch.sum(torch.mean(loss, dim=0))
=======
                    loss = self.loss_func(pred, y)
>>>>>>> 39f92e5f
                    preds.append(pred)
                    labels.append(y)
            loss_items.append(loss.item())

        if is_train:
            return sum(loss_items) / len(loss_items)
        else:
            preds = torch.cat(preds, dim=0)
            labels = torch.cat(labels, dim=0)
            score = self.evaluator(labels, preds)
            return score, sum(loss_items) / len(loss_items)

    def _test_step(self, data):
        self.model.eval()

        if self.normalization == "sym":
            norm_func = symmetric_normalization
        elif self.normalization == "row":
            norm_func = row_normalization
        else:
            raise NotImplementedError

        with torch.no_grad():
            predictions = self.model.predict(data.x, data.edge_index, self.test_batch_size, norm_func)

        labels = data.y[data.test_mask]
        preds = predictions[data.test_mask]

        score = self.evaluator(labels, preds)
        return score<|MERGE_RESOLUTION|>--- conflicted
+++ resolved
@@ -28,10 +28,7 @@
         self.dataset_name = args.dataset
         self.loss_func = None
         self.evaluator = None
-<<<<<<< HEAD
         self.post_process = torch.nn.Identity()
-=======
->>>>>>> 39f92e5f
 
         self.device = "cpu" if not torch.cuda.is_available() or args.cpu else args.device_id[0]
         self.ppr_norm = args.ppr_norm if hasattr(args, "ppr_norm") else "sym"
@@ -43,11 +40,8 @@
         self.train_idx = nodes[data.train_mask]
         self.test_idx = nodes[data.test_mask]
         self.val_idx = nodes[data.val_mask]
-<<<<<<< HEAD
         if len(data.y.shape) == 1:
             self.post_process = torch.nn.LogSoftmax()
-=======
->>>>>>> 39f92e5f
 
         if hasattr(data, "edge_index_train"):
             edge_index = data.edge_index_train
@@ -134,14 +128,11 @@
             x, targets, ppr_scores, y = [item.to(self.device) for item in batch]
             if is_train:
                 pred = self.model(x, targets, ppr_scores)
-<<<<<<< HEAD
                 pred = self.post_process(pred)
                 loss = self.loss_func(pred, y)
                 if len(loss.shape) > 1:
                     loss = torch.sum(torch.mean(loss, dim=0))
-=======
-                loss = self.loss_func(pred, y)
->>>>>>> 39f92e5f
+
                 self.optimizer.zero_grad()
                 loss.backward()
                 torch.nn.utils.clip_grad_norm(self.model.parameters(), 5)
@@ -149,14 +140,11 @@
             else:
                 with torch.no_grad():
                     pred = self.model(x, targets, ppr_scores)
-<<<<<<< HEAD
                     pred = self.post_process(pred)
                     loss = self.loss_func(pred, y)
                     if len(loss.shape) > 1:
                         loss = torch.sum(torch.mean(loss, dim=0))
-=======
-                    loss = self.loss_func(pred, y)
->>>>>>> 39f92e5f
+
                     preds.append(pred)
                     labels.append(y)
             loss_items.append(loss.item())
