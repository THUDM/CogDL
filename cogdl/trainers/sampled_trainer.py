--- conflicted
+++ resolved
@@ -35,11 +35,7 @@
         self.weight_decay = args.weight_decay
         self.loss_fn, self.evaluator = None, None
         self.data, self.train_loader, self.optimizer = None, None, None
-<<<<<<< HEAD
-        self.eval_step = args.eval_step
-=======
         self.eval_step = args.eval_step if hasattr(args, "eval_step") else 1
->>>>>>> 4f62067d
 
     @classmethod
     def build_trainer_from_args(cls, args):
