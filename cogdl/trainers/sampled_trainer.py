from abc import ABC, abstractmethod
import argparse
import copy

import numpy as np
import torch
from tqdm import tqdm

from cogdl.data import Dataset
from cogdl.data.sampler import NodeSampler, EdgeSampler, RWSampler, MRWSampler, NeighborSampler, ClusteredLoader
from cogdl.models.supervised_model import SupervisedModel
from cogdl.trainers.base_trainer import BaseTrainer
<<<<<<< HEAD
from cogdl.utils import add_remaining_self_loops
from . import register_trainer
=======
from cogdl.utils import add_remaining_self_loops, multilabel_f1
from . import register_universal_trainer
>>>>>>> a9f58349


class SampledTrainer(BaseTrainer):
    @abstractmethod
    def fit(self, model: SupervisedModel, dataset: Dataset):
        raise NotImplementedError

    @abstractmethod
    def _train_step(self):
        raise NotImplementedError

    @abstractmethod
    def _test_step(self, split="val"):
        raise NotImplementedError

    def __init__(self, args):
        self.device = "cpu" if not torch.cuda.is_available() or args.cpu else args.device_id[0]
        self.patience = args.patience
        self.max_epoch = args.max_epoch
        self.lr = args.lr
        self.weight_decay = args.weight_decay
        self.loss_fn, self.evaluator = None, None
        self.data, self.train_loader, self.optimizer = None, None, None
        self.eval_step = 1

    @classmethod
    def build_trainer_from_args(cls, args):
        return cls(args)

    def train(self):
        epoch_iter = tqdm(range(self.max_epoch))
        patience = 0
        max_score = 0
        min_loss = np.inf
        best_model = copy.deepcopy(self.model)
        for epoch in epoch_iter:
            self._train_step()
<<<<<<< HEAD
            if (epoch + 1) % self.eval_step == 0:
                acc, loss = self._test_step()
                train_acc = acc["train"]
                val_acc = acc["val"]
                val_loss = loss["val"]
                epoch_iter.set_description(f"Epoch: {epoch:03d}, Train: {train_acc:.4f}, Val: {val_acc:.4f}")
                self.model = self.model.to(self.device)
                if val_loss <= min_loss or val_acc >= max_score:
                    if val_loss <= min_loss:
                        best_model = copy.deepcopy(self.model)
                    min_loss = np.min((min_loss, val_loss))
                    max_score = np.max((max_score, val_acc))
                    patience = 0
                else:
                    patience += 1
                    if patience == self.patience:
                        epoch_iter.close()
                        break
=======
            train_acc, _ = self._test_step(split="train")
            val_acc, val_loss = self._test_step(split="val")
            # print(_, val_loss)
            # test_acc, _ = self._test_step(split="test")
            epoch_iter.set_description(f"Epoch: {epoch:03d}, Train: {train_acc:.4f}, Val: {val_acc:.4f}")
            if val_loss <= min_loss or val_acc >= max_score:
                if val_acc >= best_score:  # SAINT loss is not accurate
                    # best_loss = val_loss
                    best_score = val_acc
                    best_model = copy.deepcopy(self.model)
                min_loss = np.min((min_loss, val_loss.cpu()))
                max_score = np.max((max_score, val_acc))
                patience = 0
            else:
                patience += 1
                if patience == self.patience:
                    self.model = best_model
                    epoch_iter.close()
                    break
>>>>>>> a9f58349
        return best_model


@register_trainer("graphsaint")
class SAINTTrainer(SampledTrainer):
    @staticmethod
    def add_args(parser: argparse.ArgumentParser):
        """Add trainer-specific arguments to the parser."""
        # fmt: off
        parser.add_argument('--sampler', default='none', type=str, help='graph samplers')
        parser.add_argument('--sample-coverage', default=20, type=float, help='sample coverage ratio')
        parser.add_argument('--size-subgraph', default=1200, type=int, help='subgraph size')
        parser.add_argument('--num-walks', default=50, type=int, help='number of random walks')
        parser.add_argument('--walk-length', default=20, type=int, help='random walk length')
        parser.add_argument('--size-frontier', default=20, type=int, help='frontier size in multidimensional random walks')
        parser.add_argument('--valid-cpu', action='store_true', help='run validation on cpu')
        # fmt: on

    @classmethod
    def build_trainer_from_args(cls, args):
        return cls(args)

    def __init__(self, args):
        super(SAINTTrainer, self).__init__(args)
        self.valid_cpu = args.valid_cpu
        self.args_sampler = self.sampler_from_args(args)

    def sampler_from_args(self, args):
        args_sampler = {
            "sampler": args.sampler,
            "sample_coverage": args.sample_coverage,
            "size_subgraph": args.size_subgraph,
            "num_walks": args.num_walks,
            "walk_length": args.walk_length,
            "size_frontier": args.size_frontier,
        }
        return args_sampler

    def set_data_model(self, dataset: Dataset, model: SupervisedModel):
        self.dataset = dataset
        self.data = dataset.data
<<<<<<< HEAD
        self.model = model.to(self.device)
        self.evaluator = dataset.get_evaluator()
        self.loss_fn = dataset.get_loss_fn()

=======
        # self.data.apply(lambda x: x.to(self.device))
        self.model = model.to(self.device)
>>>>>>> a9f58349
        if self.args_sampler["sampler"] == "node":
            self.sampler = NodeSampler(self.data, self.args_sampler)
        elif self.args_sampler["sampler"] == "edge":
            self.sampler = EdgeSampler(self.data, self.args_sampler)
        elif self.args_sampler["sampler"] == "rw":
            self.sampler = RWSampler(self.data, self.args_sampler)
        elif self.args_sampler["sampler"] == "mrw":
            self.sampler = MRWSampler(self.data, self.args_sampler)
        else:
            raise NotImplementedError

        self.optimizer = torch.optim.Adam(model.parameters(), lr=self.lr, weight_decay=self.weight_decay)

    def fit(self, model: SupervisedModel, dataset: Dataset):
        self.set_data_model(dataset, model)
        return self.train()

    def _train_step(self):
        self.data = self.sampler.one_batch("train")
        self.data.apply(lambda x: x.to(self.device))
<<<<<<< HEAD

        self.model = self.model.to(self.device)
        self.model.train()
        self.optimizer.zero_grad()

        mask = self.data.train_mask
        if len(self.data.y.shape) > 1:
            logits = self.model.predict(self.data)
            weight = self.data.norm_loss[mask].unsqueeze(1)
            loss = torch.nn.BCEWithLogitsLoss(reduction="sum", weight=weight)(logits[mask], self.data.y[mask].float())
        else:
            logits = torch.nn.functional.log_softmax(self.model.predict(self.data))
            loss = (
                torch.nn.NLLLoss(reduction="none")(logits[mask], self.data.y[mask]) * self.data.norm_loss[mask]
            ).sum()
        loss.backward()
        self.optimizer.step()

    def _test_step(self, split="val"):
        self.data = self.sampler.one_batch(split)
        if split != "train" and self.valid_cpu:
            self.model = self.model.cpu()
=======
        self.model = self.model.to(self.device)
        self.model.train()
        self.optimizer.zero_grad()
        self.model.node_classification_loss(self.data).backward()
        # logits = F.log_softmax(self.model.predict(self.data))
        logits = self.model.predict(self.data)
        mask = self.data.train_mask
        weight = torch.matmul(self.data.norm_loss[mask].unsqueeze(-1), torch.ones([1, logits.shape[1]]).to(self.device))
        # print(weight.shape)
        loss = torch.nn.BCEWithLogitsLoss(reduction="mean", weight=weight)(logits[mask], self.data.y[mask].float())
        loss.backward()
        """
        logits = F.log_softmax(self.model.predict(self.data))
        mask = self.data.train_mask
        loss = (
            torch.nn.NLLLoss(reduction="none")(logits[mask], self.data.y[mask]) * self.data.norm_loss[mask]
        ).sum()
        """
        self.optimizer.step()

    def _test_step(self, split="val"):
        self.data = self.sampler.get_subgraph(split)
        if split != "train" and self.valid_cpu:
            self.model = self.model.cpu()
        else:
            self.data.apply(lambda x: x.to(self.device))
        self.model.eval()
        if split == "train":
            mask = self.data.train_mask
        elif split == "val":
            mask = self.data.val_mask
>>>>>>> a9f58349
        else:
            self.data.apply(lambda x: x.to(self.device))
        self.model.eval()
        masks = {"train": self.data.train_mask, "val": self.data.val_mask, "test": self.data.test_mask}
        with torch.no_grad():
            loss = self.model.node_classification_loss(self.data)
            """
            logits = self.model.predict(self.data)

<<<<<<< HEAD
        # if isinstance(self.dataset, SAINTDataset):
        #     weight = self.data.norm_loss.unsqueeze(1)
        #     loss = torch.nn.BCEWithLogitsLoss(reduction="sum", weight=weight)(logits, self.data.y.float())
        #     metric = multilabel_f1(logits[mask], self.data.y[mask])
        # else:
        #     loss = (
        #         torch.nn.NLLLoss(reduction="none")(F.log_softmax(logits[mask]), self.data.y[mask])
        #         * self.data.norm_loss[mask]
        #     ).sum()
        #     pred = logits[mask].max(1)[1]
        #     metric = pred.eq(self.data.y[mask]).sum().item() / mask.sum().item()
        loss = {key: self.loss_fn(logits[val], self.data.y[val]) for key, val in masks.items()}
        metric = {key: self.evaluator(logits[val], self.data.y[val]) for key, val in masks.items()}
=======
        pred = logits[mask].max(1)[1]
        acc = pred.eq(self.data.y[mask]).sum().item() / mask.sum().item()
        return acc, loss
        """
        logits = self.model.predict(self.data)
        metric = multilabel_f1(logits[mask], self.data.y[mask])
>>>>>>> a9f58349
        return metric, loss


class NeighborSamplingTrainer(SampledTrainer):
    model: torch.nn.Module

    @staticmethod
    def add_args(parser: argparse.ArgumentParser):
        """Add trainer-specific arguments to the parser."""
        # fmt: off
        parser.add_argument("--eval-step", type=int, default=5)
        parser.add_argument("--num-workers", type=int, default=4)
        # fmt: on

    def __init__(self, args):
        super(NeighborSamplingTrainer, self).__init__(args)
        self.hidden_size = args.hidden_size
        self.sample_size = args.sample_size
        self.batch_size = args.batch_size
        self.num_workers = 4 if not hasattr(args, "num_workers") else args.num_workers
        self.eval_step = args.eval_step
        self.patience = self.patience // self.eval_step

        self.device = "cpu" if not torch.cuda.is_available() or args.cpu else args.device_id[0]

    def fit(self, model, dataset):
        self.data = dataset[0]
        self.data.edge_index, _ = add_remaining_self_loops(self.data.edge_index)
        if hasattr(self.data, "edge_index_train"):
            self.data.edge_index_train, _ = add_remaining_self_loops(self.data.edge_index_train)
        self.evaluator = dataset.get_evaluator()
        self.loss_fn = dataset.get_loss_fn()

        self.train_loader = NeighborSampler(
            data=self.data,
            mask=self.data.train_mask,
            sizes=self.sample_size,
            batch_size=self.batch_size,
            num_workers=self.num_workers,
            shuffle=True,
        )
        self.test_loader = NeighborSampler(
            data=self.data, mask=None, sizes=[-1], batch_size=self.batch_size, shuffle=False
        )
        self.model = model.to(self.device)
        self.model.set_data_device(self.device)
        self.optimizer = torch.optim.Adam(self.model.parameters(), lr=self.lr, weight_decay=self.weight_decay)
        best_model = self.train()
        self.model = best_model
        acc, loss = self._test_step()
        return dict(Acc=acc["test"], ValAcc=acc["val"])

    def _train_step(self):
        self.model.train()
        for target_id, n_id, adjs in self.train_loader:
            self.optimizer.zero_grad()
            x_src = self.data.x[n_id].to(self.device)
            y = self.data.y[target_id].to(self.device)
            loss = self.model.node_classification_loss(x_src, adjs, y)
            loss.backward()
            self.optimizer.step()

    def _test_step(self, split="val"):
        self.model.eval()
        masks = {"train": self.data.train_mask, "val": self.data.val_mask, "test": self.data.test_mask}
        with torch.no_grad():
            logits = self.model.inference(self.data.x, self.test_loader)

        loss = {key: self.loss_fn(logits[val], self.data.y[val]) for key, val in masks.items()}
        acc = {key: self.evaluator(logits[val], self.data.y[val]) for key, val in masks.items()}

        return acc, loss

    @classmethod
    def build_trainer_from_args(cls, args):
        return cls(args)


@register_trainer("clustergcn")
class ClusterGCNTrainer(SampledTrainer):
    @staticmethod
    def add_args(parser: argparse.ArgumentParser):
        """Add trainer-specific arguments to the parser."""
        # fmt: off
        parser.add_argument("--n-cluster", type=int, default=1000)
        parser.add_argument("--batch-size", type=int, default=20)
        parser.add_argument("--eval-step", type=int, default=1)
        # fmt: on

    def __init__(self, args):
        super(ClusterGCNTrainer, self).__init__(args)
        self.n_cluster = args.n_cluster
        self.batch_size = args.batch_size

    def fit(self, model, dataset):
        self.data = dataset[0]
        self.model = model.to(self.device)
        self.evaluator = dataset.get_evaluator()
        self.loss_fn = dataset.get_loss_fn()
        self.optimizer = torch.optim.Adam(self.model.parameters(), lr=self.lr, weight_decay=self.weight_decay)
        self.train_loader = ClusteredLoader(self.data, self.n_cluster, batch_size=self.batch_size, shuffle=True)
        best_model = self.train()
        self.model = best_model
        metric, loss = self._test_step()

        return dict(Acc=metric["test"], ValAcc=metric["val"])

    def _train_step(self):
        self.model.train()
        for batch in self.train_loader:
            self.optimizer.zero_grad()
            batch = batch.to(self.device)
            self.model.node_classification_loss(batch).backward()
            self.optimizer.step()

    def _test_step(self, split="val"):
        self.model.eval()
        data = self.data
        self.model = self.model.cpu()
        masks = {"train": self.data.train_mask, "val": self.data.val_mask, "test": self.data.test_mask}
        with torch.no_grad():
            logits = self.model.predict(data)
        loss = {key: self.loss_fn(logits[val], self.data.y[val]) for key, val in masks.items()}
        metric = {key: self.evaluator(logits[val], self.data.y[val]) for key, val in masks.items()}
        return metric, loss


@register_trainer("random_partition")
class DeeperGCNTrainer(SampledTrainer):
    @staticmethod
    def add_args(parser):
        # fmt: off
        parser.add_argument("--n-cluster", type=int, default=10)
        parser.add_argument("--batch-size", type=int, default=1)
        # fmt: on

    def __init__(self, args):
        super(DeeperGCNTrainer, self).__init__(args)

        self.device = "cpu" if not torch.cuda.is_available() or args.cpu else args.device_id[0]
        self.patience = args.patience // 5
        self.max_epoch = args.max_epoch
        self.lr = args.lr
        self.weight_decay = args.weight_decay
        self.cluster_number = args.n_cluster
        self.batch_size = args.batch_size
        self.data, self.optimizer, self.evaluator, self.loss_fn = None, None, None, None
        self.edge_index, self.train_index = None, None

    def generate_subgraph(self, data, parts, n_cluster):
        subgraphs = []
        for cluster in range(n_cluster):
            node_cluster = np.where((parts == cluster))[0]
            subgraph = data.subgraph(node_cluster)
            subgraphs.append(subgraph)
        return subgraphs

    def random_partition_graph(self, num_nodes, cluster_number=10):
        return np.random.randint(cluster_number, size=num_nodes)

    def fit(self, model, dataset):
        self.model = model.to(self.device)
        self.data = dataset[0]

        self.loss_fn = dataset.get_loss_fn()
        self.evaluator = dataset.get_evaluator()

        self.optimizer = torch.optim.Adam(self.model.parameters(), lr=self.lr, weight_decay=self.weight_decay)
        self.edge_index, _ = add_remaining_self_loops(
            self.data.edge_index,
            torch.ones(self.data.edge_index.shape[1]).to(self.data.x.device),
            1,
            self.data.x.shape[0],
        )
        self.train_index = torch.where(self.data.train_mask)[0].tolist()

        best_model = self.train()
        self.model = best_model
        metric, loss = self._test_step()
        return dict(Acc=metric["test"], ValAcc=metric["val"])

    def _train_step(self):
        self.model.train()
        num_nodes = self.data.x.shape[0]

        parts = self.random_partition_graph(num_nodes=num_nodes, cluster_number=self.cluster_number)
        subgraphs = self.generate_subgraph(self.data, parts, self.cluster_number)
        np.random.shuffle(subgraphs)

        for batch in subgraphs:
            self.optimizer.zero_grad()
            batch = batch.to(self.device)
            loss_n = self.model.node_classification_loss(batch)
            loss_n.backward()
            self.optimizer.step()
            torch.cuda.empty_cache()

    def _test_step(self, split="val"):
        self.model.eval()
        self.model = self.model.to("cpu")
        data = self.data
        self.model = self.model.cpu()
        masks = {"train": self.data.train_mask, "val": self.data.val_mask, "test": self.data.test_mask}
        with torch.no_grad():
            logits = self.model.predict(data)
        loss = {key: self.loss_fn(logits[val], self.data.y[val]) for key, val in masks.items()}
        metric = {key: self.evaluator(logits[val], self.data.y[val]) for key, val in masks.items()}
        return metric, loss<|MERGE_RESOLUTION|>--- conflicted
+++ resolved
@@ -10,13 +10,8 @@
 from cogdl.data.sampler import NodeSampler, EdgeSampler, RWSampler, MRWSampler, NeighborSampler, ClusteredLoader
 from cogdl.models.supervised_model import SupervisedModel
 from cogdl.trainers.base_trainer import BaseTrainer
-<<<<<<< HEAD
 from cogdl.utils import add_remaining_self_loops
 from . import register_trainer
-=======
-from cogdl.utils import add_remaining_self_loops, multilabel_f1
-from . import register_universal_trainer
->>>>>>> a9f58349
 
 
 class SampledTrainer(BaseTrainer):
@@ -54,7 +49,6 @@
         best_model = copy.deepcopy(self.model)
         for epoch in epoch_iter:
             self._train_step()
-<<<<<<< HEAD
             if (epoch + 1) % self.eval_step == 0:
                 acc, loss = self._test_step()
                 train_acc = acc["train"]
@@ -73,27 +67,6 @@
                     if patience == self.patience:
                         epoch_iter.close()
                         break
-=======
-            train_acc, _ = self._test_step(split="train")
-            val_acc, val_loss = self._test_step(split="val")
-            # print(_, val_loss)
-            # test_acc, _ = self._test_step(split="test")
-            epoch_iter.set_description(f"Epoch: {epoch:03d}, Train: {train_acc:.4f}, Val: {val_acc:.4f}")
-            if val_loss <= min_loss or val_acc >= max_score:
-                if val_acc >= best_score:  # SAINT loss is not accurate
-                    # best_loss = val_loss
-                    best_score = val_acc
-                    best_model = copy.deepcopy(self.model)
-                min_loss = np.min((min_loss, val_loss.cpu()))
-                max_score = np.max((max_score, val_acc))
-                patience = 0
-            else:
-                patience += 1
-                if patience == self.patience:
-                    self.model = best_model
-                    epoch_iter.close()
-                    break
->>>>>>> a9f58349
         return best_model
 
 
@@ -135,15 +108,10 @@
     def set_data_model(self, dataset: Dataset, model: SupervisedModel):
         self.dataset = dataset
         self.data = dataset.data
-<<<<<<< HEAD
         self.model = model.to(self.device)
         self.evaluator = dataset.get_evaluator()
         self.loss_fn = dataset.get_loss_fn()
 
-=======
-        # self.data.apply(lambda x: x.to(self.device))
-        self.model = model.to(self.device)
->>>>>>> a9f58349
         if self.args_sampler["sampler"] == "node":
             self.sampler = NodeSampler(self.data, self.args_sampler)
         elif self.args_sampler["sampler"] == "edge":
@@ -164,7 +132,6 @@
     def _train_step(self):
         self.data = self.sampler.one_batch("train")
         self.data.apply(lambda x: x.to(self.device))
-<<<<<<< HEAD
 
         self.model = self.model.to(self.device)
         self.model.train()
@@ -187,49 +154,13 @@
         self.data = self.sampler.one_batch(split)
         if split != "train" and self.valid_cpu:
             self.model = self.model.cpu()
-=======
-        self.model = self.model.to(self.device)
-        self.model.train()
-        self.optimizer.zero_grad()
-        self.model.node_classification_loss(self.data).backward()
-        # logits = F.log_softmax(self.model.predict(self.data))
-        logits = self.model.predict(self.data)
-        mask = self.data.train_mask
-        weight = torch.matmul(self.data.norm_loss[mask].unsqueeze(-1), torch.ones([1, logits.shape[1]]).to(self.device))
-        # print(weight.shape)
-        loss = torch.nn.BCEWithLogitsLoss(reduction="mean", weight=weight)(logits[mask], self.data.y[mask].float())
-        loss.backward()
-        """
-        logits = F.log_softmax(self.model.predict(self.data))
-        mask = self.data.train_mask
-        loss = (
-            torch.nn.NLLLoss(reduction="none")(logits[mask], self.data.y[mask]) * self.data.norm_loss[mask]
-        ).sum()
-        """
-        self.optimizer.step()
-
-    def _test_step(self, split="val"):
-        self.data = self.sampler.get_subgraph(split)
-        if split != "train" and self.valid_cpu:
-            self.model = self.model.cpu()
-        else:
-            self.data.apply(lambda x: x.to(self.device))
-        self.model.eval()
-        if split == "train":
-            mask = self.data.train_mask
-        elif split == "val":
-            mask = self.data.val_mask
->>>>>>> a9f58349
         else:
             self.data.apply(lambda x: x.to(self.device))
         self.model.eval()
         masks = {"train": self.data.train_mask, "val": self.data.val_mask, "test": self.data.test_mask}
         with torch.no_grad():
-            loss = self.model.node_classification_loss(self.data)
-            """
             logits = self.model.predict(self.data)
 
-<<<<<<< HEAD
         # if isinstance(self.dataset, SAINTDataset):
         #     weight = self.data.norm_loss.unsqueeze(1)
         #     loss = torch.nn.BCEWithLogitsLoss(reduction="sum", weight=weight)(logits, self.data.y.float())
@@ -241,16 +172,9 @@
         #     ).sum()
         #     pred = logits[mask].max(1)[1]
         #     metric = pred.eq(self.data.y[mask]).sum().item() / mask.sum().item()
+
         loss = {key: self.loss_fn(logits[val], self.data.y[val]) for key, val in masks.items()}
         metric = {key: self.evaluator(logits[val], self.data.y[val]) for key, val in masks.items()}
-=======
-        pred = logits[mask].max(1)[1]
-        acc = pred.eq(self.data.y[mask]).sum().item() / mask.sum().item()
-        return acc, loss
-        """
-        logits = self.model.predict(self.data)
-        metric = multilabel_f1(logits[mask], self.data.y[mask])
->>>>>>> a9f58349
         return metric, loss
 
 
