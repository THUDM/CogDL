from abc import ABC, abstractmethod
import copy
import time

import numpy as np
import torch
import torch.nn.functional as F
from tqdm import tqdm

from cogdl.data import Dataset, Data
from cogdl.data.sampler import NodeSampler, EdgeSampler, RWSampler, MRWSampler, LayerSampler, NeighborSampler
from cogdl.models.supervised_model import SupervisedModel
from cogdl.trainers.supervised_trainer import SupervisedTrainer


class SampledTrainer(SupervisedTrainer):
    @abstractmethod
    def fit(self, model: SupervisedModel, dataset: Dataset):
        raise NotImplementedError

    @abstractmethod
    def _train_step(self):
        pass

    @abstractmethod
    def _test_step(self, split="val"):
        pass

    def __init__(self, args):
<<<<<<< HEAD
        self.device = args.device_id[0] if not args.cpu and torch.cuda.is_available() else "cpu"
=======
        self.device = "cpu" if not torch.cuda.is_available() or args.cpu else args.device_id[0]
>>>>>>> 94b86e81
        self.patience = args.patience
        self.max_epoch = args.max_epoch
        self.lr = args.lr
        self.weight_decay = args.weight_decay

    @classmethod
    def build_trainer_from_args(cls, args):
        return cls(args)

    def train(self):
        epoch_iter = tqdm(range(self.max_epoch))
        patience = 0
        best_score = 0
        # best_loss = np.inf
        max_score = 0
        min_loss = np.inf
        best_model = copy.deepcopy(self.model)
        for epoch in epoch_iter:
            self._train_step()
            train_acc, _ = self._test_step(split="train")
            val_acc, val_loss = self._test_step(split="val")
            epoch_iter.set_description(f"Epoch: {epoch:03d}, Train: {train_acc:.4f}, Val: {val_acc:.4f}")
            if val_loss <= min_loss or val_acc >= max_score:
                if val_acc >= best_score:  # SAINT loss is not accurate
                    # best_loss = val_loss
                    best_score = val_acc
                    best_model = copy.deepcopy(self.model)
                min_loss = np.min((min_loss, val_loss))
                max_score = np.max((max_score, val_acc))
                patience = 0
            else:
                patience += 1
                if patience == self.patience:
                    self.model = best_model
                    epoch_iter.close()
                    break
        return best_model


class SAINTTrainer(SampledTrainer):
    def __init__(self, args):
        super(SAINTTrainer, self).__init__(args)
        self.args_sampler = self.sampler_from_args(args)

    @classmethod
    def build_trainer_from_args(cls, args):
        return cls(args)

    def sampler_from_args(self, args):
        args_sampler = {
            "sampler": args.sampler,
            "sample_coverage": args.sample_coverage,
            "size_subgraph": args.size_subgraph,
            "num_walks": args.num_walks,
            "walk_length": args.walk_length,
            "size_frontier": args.size_frontier,
        }
        return args_sampler

    def fit(self, model: SupervisedModel, dataset: Dataset):
        self.data = dataset.data
        self.data.apply(lambda x: x.to(self.device))
        self.model = model
        if self.args_sampler["sampler"] == "node":
            self.sampler = NodeSampler(self.data, self.args_sampler)
        elif self.args_sampler["sampler"] == "edge":
            self.sampler = EdgeSampler(self.data, self.args_sampler)
        elif self.args_sampler["sampler"] == "rw":
            self.sampler = RWSampler(self.data, self.args_sampler)
        elif self.args_sampler["sampler"] == "mrw":
            self.sampler = MRWSampler(self.data, self.args_sampler)

        self.optimizer = torch.optim.Adam(model.parameters(), lr=self.lr, weight_decay=self.weight_decay)
        best_model = self.train()
        self.model = best_model
        return self.model

    def _train_step(self):
        self.data = self.sampler.get_subgraph("train")
        self.data.apply(lambda x: x.to(self.device))
        self.model.train()
        self.optimizer.zero_grad()
        self.model.node_classification_loss(self.data).backward()
        self.optimizer.step()

    def _test_step(self, split="val"):
        self.data = self.sampler.get_subgraph(split)
        self.data.apply(lambda x: x.to(self.device))
        self.model.eval()
        if split == "train":
            mask = self.data.train_mask
        elif split == "val":
            mask = self.data.val_mask
        else:
            mask = self.data.test_mask

        with torch.no_grad():
            logits = self.model.predict(self.data)
            loss = (
                torch.nn.NLLLoss(reduction="none")(logits[mask], self.data.y[mask]) * self.data.norm_loss[mask]
            ).sum()

        pred = logits[mask].max(1)[1]
        acc = pred.eq(self.data.y[mask]).sum().item() / mask.sum().item()
        return acc, loss


class NeighborSamplingTrainer(SampledTrainer):
    model: torch.nn.Module

    def __init__(self, args):
        super(NeighborSamplingTrainer, self).__init__(args)
        self.hidden_size = args.hidden_size
        self.sample_size = args.sample_size
        self.batch_size = args.batch_size
        self.num_workers = 4 if not hasattr(args, "num_workers") else args.num_workers
        self.eval_per_epoch = 5
        self.patience = self.patience // self.eval_per_epoch
<<<<<<< HEAD
        self.device = args.device_id[0] if not args.cpu and torch.cuda.is_available() else "cpu"
=======
        self.device = "cpu" if not torch.cuda.is_available() or args.cpu else args.device_id[0]
>>>>>>> 94b86e81

    def fit(self, model, dataset):
        self.data = Data.from_pyg_data(dataset[0])
        self.train_loader = NeighborSampler(
            data=self.data,
            mask=self.data.train_mask,
            sizes=self.sample_size,
            batch_size=self.batch_size,
            num_workers=self.num_workers,
            shuffle=True,
        )
        self.test_loader = NeighborSampler(
            data=self.data, mask=None, sizes=[-1], batch_size=self.batch_size, shuffle=False
        )
        self.model = model.to(self.device)
        self.model.set_data_device(self.device)
        self.optimizer = torch.optim.Adam(self.model.parameters(), lr=self.lr, weight_decay=self.weight_decay)
        best_model = self.train()
        self.model = best_model
        acc, loss = self._test_step()
        return dict(Acc=acc["test"], ValAcc=acc["val"])

    def train(self):
        epoch_iter = tqdm(range(self.max_epoch))
        patience = 0
        max_score = 0
        min_loss = np.inf
        best_model = copy.deepcopy(self.model)
        for epoch in epoch_iter:
            self._train_step()
            if (epoch + 1) % self.eval_per_epoch == 0:
                acc, loss = self._test_step()
                train_acc = acc["train"]
                val_acc = acc["val"]
                val_loss = loss["val"]
                epoch_iter.set_description(f"Epoch: {epoch:03d}, Train: {train_acc:.4f}, Val: {val_acc:.4f}")
                if val_loss <= min_loss or val_acc >= max_score:
                    if val_loss <= min_loss:
                        best_model = copy.deepcopy(self.model)
                    min_loss = np.min((min_loss, val_loss))
                    max_score = np.max((max_score, val_acc))
                    patience = 0
                else:
                    patience += 1
                    if patience == self.patience:
                        self.model = best_model
                        epoch_iter.close()
                        break
        return best_model

    def _train_step(self):
        self.model.train()
        for target_id, n_id, adjs in self.train_loader:
            self.optimizer.zero_grad()
            x_src = self.data.x[n_id].to(self.device)
            y = self.data.y[target_id].to(self.device)
            loss = self.model.node_classification_loss(x_src, adjs, y)
            loss.backward()
            self.optimizer.step()

    def _test_step(self, split="val"):
        self.model.eval()
        masks = {"train": self.data.train_mask, "val": self.data.val_mask, "test": self.data.test_mask}
        with torch.no_grad():
            logits = self.model.inference(self.data.x, self.test_loader)

        loss = {key: F.nll_loss(logits[val], self.data.y[val]) for key, val in masks.items()}
        pred = {key: logits[val].max(1)[1] for key, val in masks.items()}
        acc = {key: pred[key].eq(self.data.y[val]).sum().item() / val.sum().item() for key, val in masks.items()}
        return acc, loss

    @classmethod
    def build_trainer_from_args(cls, args):
        return cls(args)


"""
class LayerSampledTrainer(SampledTrainer):
    def __init__(self, args):
        self.device = torch.device('cpu' if args.cpu else 'cuda')
        self.patience = args.patience
        self.max_epoch = args.max_epoch
        self.batch_size = args.batch_size

    def fit(self, model: SamplingNodeClassificationModel, dataset: Dataset):
        self.model = model.to(self.device)
        self.data = dataset.data
        self.data.apply(lambda x: x.to(self.device))
        self.sampler = LayerSampler(self.data, self.model, {})
        self.num_nodes = self.data.x.shape[0]
        self.adj_list = self.data.edge_index.detach().cpu().numpy()
        self.model.set_adj(self.adj_list, self.num_nodes)
        self.optimizer = torch.optim.Adam(
            self.model.parameters(), lr=args.lr, weight_decay=args.weight_decay
        )

        epoch_iter = tqdm(range(self.max_epoch))
        patience = 0
        best_score = 0
        best_loss = np.inf
        max_score = 0
        min_loss = np.inf
        for epoch in epoch_iter:
            self._train_step()
            train_acc, _ = self._test_step(split="train")
            val_acc, val_loss = self._test_step(split="val")
            epoch_iter.set_description(
                f"Epoch: {epoch:03d}, Train: {train_acc:.4f}, Val: {val_acc:.4f}"
            )
            if val_loss <= min_loss or val_acc >= max_score:
                if val_loss <= best_loss:  # and val_acc >= best_score:
                    best_loss = val_loss
                    best_score = val_acc
                    best_model = copy.deepcopy(self.model)
                min_loss = np.min((min_loss, val_loss))
                max_score = np.max((max_score, val_acc))
                patience = 0
            else:
                patience += 1
                if patience == self.patience:
                    self.model = best_model
                    epoch_iter.close()
                    break

    def _train_step(self):
        self.model.train()
        train_nodes = np.where(self.data.train_mask.detach().cpu().numpy())[0]
        train_labels = self.data.y.detach().cpu().numpy()
        for batch_nodes, batch_labels in get_batches(train_nodes, train_labels, batch_size=self.batch_size):
            batch_nodes = torch.LongTensor(batch_nodes)
            batch_labels = torch.LongTensor(batch_labels).to(self.device)
            sampled_x, sampled_adj, var_loss = self.sampler.sampling(self.data.x, batch_nodes)
            self.optimizer.zero_grad()
            output = self.model(sampled_x, sampled_adj)
            loss = F.nll_loss(output, batch_labels) + 0.5 * var_loss
            loss.backward()
            self.optimizer.step()

    def _test_step(self, split="val"):
        self.model.eval()
        _, mask = list(self.data(f"{split}_mask"))[0]
        test_nodes = np.where(mask.detach().cpu().numpy())[0]
        test_labels = self.data.y.detach().cpu().numpy()
        all_loss = []
        all_acc = []
        for batch_nodes, batch_labels in get_batches(test_nodes, test_labels, batch_size=self.batch_size):
            batch_nodes = torch.LongTensor(batch_nodes)
            batch_labels = torch.LongTensor(batch_labels).to(self.device)
            sampled_x, sampled_adj, var_loss = self.model.sampling(self.data.x, batch_nodes)
            with torch.no_grad():
                logits = self.model(sampled_x, sampled_adj)
                loss = F.nll_loss(logits, batch_labels)
            pred = logits.max(1)[1]
            acc = pred.eq(self.data.y[batch_nodes]).sum().item() / batch_nodes.shape[0]

            all_loss.append(loss.item())
            all_acc.append(acc)

        return np.mean(all_acc), np.mean(all_loss)
"""<|MERGE_RESOLUTION|>--- conflicted
+++ resolved
@@ -27,11 +27,8 @@
         pass
 
     def __init__(self, args):
-<<<<<<< HEAD
-        self.device = args.device_id[0] if not args.cpu and torch.cuda.is_available() else "cpu"
-=======
+
         self.device = "cpu" if not torch.cuda.is_available() or args.cpu else args.device_id[0]
->>>>>>> 94b86e81
         self.patience = args.patience
         self.max_epoch = args.max_epoch
         self.lr = args.lr
@@ -150,11 +147,8 @@
         self.num_workers = 4 if not hasattr(args, "num_workers") else args.num_workers
         self.eval_per_epoch = 5
         self.patience = self.patience // self.eval_per_epoch
-<<<<<<< HEAD
-        self.device = args.device_id[0] if not args.cpu and torch.cuda.is_available() else "cpu"
-=======
+
         self.device = "cpu" if not torch.cuda.is_available() or args.cpu else args.device_id[0]
->>>>>>> 94b86e81
 
     def fit(self, model, dataset):
         self.data = Data.from_pyg_data(dataset[0])
