--- conflicted
+++ resolved
@@ -22,10 +22,7 @@
         y_pred[y_pred > 0] = 1
         y_pred[y_pred <= 0] = 0
     tp = (y_true * y_pred).sum().to(torch.float32)
-<<<<<<< HEAD
-    tn = ((1 - y_true) * (1 - y_pred)).sum().to(torch.float32)
-=======
->>>>>>> f0153a0e
+    # tn = ((1 - y_true) * (1 - y_pred)).sum().to(torch.float32)
     fp = ((1 - y_true) * y_pred).sum().to(torch.float32)
     fn = (y_true * (1 - y_pred)).sum().to(torch.float32)
 
