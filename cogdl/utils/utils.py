--- conflicted
+++ resolved
@@ -252,13 +252,8 @@
         csr_data = graph.edge_weight
         x = fast_spmm(row_ptr.int(), col_indices.int(), x, csr_data.contiguous(), graph.is_symmetric())
     else:
-<<<<<<< HEAD
         row, col = graph.edge_index
         x = spmm_scatter(row, col, graph.edge_weight, x)
-=======
-        x = spmm_scatter(graph.edge_index, graph.edge_weight, x)
->>>>>>> bb25aa47
-
     if graph.in_norm is not None:
         x = graph.in_norm * x
     return x
@@ -360,11 +355,7 @@
     device = row.device
     values = torch.ones(row.shape[0]).to(device)
     if num_nodes is None:
-<<<<<<< HEAD
         num_nodes = max(row.max().item(), col.max().item()) + 1
-=======
-        num_nodes = torch.max(indices).item() + 1
->>>>>>> bb25aa47
     b = torch.ones((num_nodes, 1)).to(device)
     degrees = spmm_scatter(row, col, values, b).view(-1)
     return degrees
@@ -380,17 +371,6 @@
     Returns:
         Softmax values of edge values for nodes
     """
-<<<<<<< HEAD
-    values = torch.exp(values)
-    row, col = indices
-    node_sum = spmm_scatter(row, col, values, torch.ones(shape[0], 1).to(values.device)).squeeze()
-    softmax_values = values / node_sum[indices[0]]
-    return softmax_values
-
-
-def edge_softmax(graph, edge_val):
-=======
->>>>>>> bb25aa47
     edge_val_max = edge_val.max().item()
     while edge_val_max > 10:
         edge_val -= edge_val / 2
