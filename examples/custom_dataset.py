from cogdl.data.data import Data
import torch

from cogdl.tasks import build_task
from cogdl.models import build_model
from cogdl.options import get_task_model_args


"""Define your data"""
<<<<<<< HEAD


=======
>>>>>>> f922b2b8
class MyData(Data):
    def __init__(self):
        super(MyData, self).__init__()
        num_nodes = 100
        num_edges = 300
        feat_dim = 30
        # load or generate data
        self.edge_index = torch.randint(0, num_nodes, (2, num_edges))
        self.x = torch.randn(num_nodes, feat_dim)
        self.y = torch.randint(0, 2, (num_nodes,))

        # set train/val/test mask in node_classification task
        self.train_mask = torch.zeros(num_nodes).bool()
        self.train_mask[0 : int(0.3 * num_nodes)] = True
        self.val_mask = torch.zeros(num_nodes).bool()
        self.val_mask[int(0.3 * num_nodes) : int(0.7 * num_nodes)] = True
        self.test_mask = torch.zeros(num_nodes).bool()
        self.test_mask[int(0.7 * num_nodes) :] = True


"""Define your dataset"""
<<<<<<< HEAD


=======
>>>>>>> f922b2b8
class MyNodeClassificationDataset(object):
    def __init__(self):
        self.data = MyData()
        self.num_classes = self.data.num_classes
        self.num_features = self.data.num_features

    def __getitem__(self, index):
        assert index == 0
        return self.data


def set_args(args):
    """Change default setttings"""
    cuda_available = torch.cuda.is_available()
    args.cpu = not cuda_available
    return args


def main_dataset():
    args = get_task_model_args(task="node_classification", model="gcn")
    # use customized dataset
    dataset = MyNodeClassificationDataset()
    args.num_features = dataset.num_features
    args.num_classes = dataset.num_classes
    # use model in cogdl
    model = build_model(args)
    task = build_task(args, dataset, model)
    result = task.train()
    print(result)


if __name__ == "__main__":
    main_dataset()<|MERGE_RESOLUTION|>--- conflicted
+++ resolved
@@ -7,11 +7,7 @@
 
 
 """Define your data"""
-<<<<<<< HEAD
 
-
-=======
->>>>>>> f922b2b8
 class MyData(Data):
     def __init__(self):
         super(MyData, self).__init__()
@@ -33,11 +29,7 @@
 
 
 """Define your dataset"""
-<<<<<<< HEAD
 
-
-=======
->>>>>>> f922b2b8
 class MyNodeClassificationDataset(object):
     def __init__(self):
         self.data = MyData()
