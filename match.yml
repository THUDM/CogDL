--- conflicted
+++ resolved
@@ -18,13 +18,10 @@
     - deepergcn
     - gcnii
     - gpt_gnn
-<<<<<<< HEAD
     - jknet
-=======
     - ppnp
     - sgcpn
     - sgc
->>>>>>> 41fc0676
     dataset:
     - cora
     - citeseer
