--- conflicted
+++ resolved
@@ -25,13 +25,10 @@
     - sgcpn
     - sgc
     - dropedge_gcn
-<<<<<<< HEAD
     - gunet
     - gcnbg
-=======
     - unet
     - pprgo
->>>>>>> c41639d8
     dataset:
     - cora
     - citeseer
