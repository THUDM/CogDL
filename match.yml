node_classification:
  - model:
    - gdc_gcn
    - gcn
    - gat
    - drgat
    - grand
    - gcnmix
    - disengcn
    - srgcn
    - mixhop
    - graphsage
    - pairnorm
    - unet
    - gcnii
    - chebyshev
    - pyg_gcn
    - pyg_gat
    - deepergcn
    - gcnii
    - gpt_gnn
    - jknet
    - ppnp
    - sgcpn
    - sgc
    dataset:
    - cora
    - citeseer
    - pubmed
    - ogbn-arxiv
    - jknet_cora
unsupervised_node_classification:
  - model:
    - prone
    - netmf
    - netsmf
    - deepwalk
    - line
    - node2vec
    - hope
    - sdne
    - grarep
    - dngr
    - spectral
    - gcc
    dataset:
    - ppi
    - blogcatalog
    - wikipedia
    - usa-airport
  - model:
    - unsup_graphsage
    - dgi
    - mvgrl
    - grace
    dataset:
    - cora
    - citeseer
    - pubmed
graph_classification:
  - model:
    - gin
    - diffpool
    - sortpool
    - dgcnn
    - patchy_san
<<<<<<< HEAD
    - hgpsl
=======
    - sagpool
>>>>>>> e04f0dc1
    dataset:
    - mutag
    - imdb-b
    - imdb-m
    - proteins
    - collab
unsupervised_graph_classification:
  - model:
    - infograph
    - graph2vec
    - dgk
    dataset:
    - mutag
    - imdb-b
    - imdb-m
    - proteins
    - collab
link_prediction:
  - model:
    - prone
    - netmf
    - hope
    - line
    - node2vec
    - deepwalk
    - sdne
    dataset:
    - ppi
    - wikipedia
  - model:
    - rgcn
    - compgcn
    - distmult
    - rotate
    - transe
    - complex
    dataset:
    - fb13
    - fb15k237
    - wn18
    - wn18rr
    - fb13s
multiplex_link_prediction:
  - model:
    - gatne
    - netmf
    - deepwalk
    - line
    - hope
    - node2vec
    - netmf
    - grarep
    dataset:
    - amazon
    - youtube
    - twitter
multiplex_node_classification:
  - model:
    - pte
    - metapath2vec
    - hin2vec
    - gcc
    dataset:
    - gtn-dblp
    - gtn-acm
    - gtn-imdb
heterogeneous_node_classification:
  - model:
    - gtn
    - han
    dataset:
    - gtn-dblp
    - gtn-acm
    - gtn-imdb
pretrain:
  - model:
    - stpgnn
    dataset:
    - bio
    - test_bio
    - chem
    - test_chem
    - bbbp
    - bace
similarity_search:
  - model:
    - gcc
    dataset:
    - sigir_cikm
    - kdd_icdm
    - sigmod_icde
attributed_graph_clustering:
  - model:
    - deepwalk
    - prone
    - netmf
    - line
    dataset:
    - cora
    - citeseer
    - pubmed<|MERGE_RESOLUTION|>--- conflicted
+++ resolved
@@ -64,11 +64,8 @@
     - sortpool
     - dgcnn
     - patchy_san
-<<<<<<< HEAD
     - hgpsl
-=======
     - sagpool
->>>>>>> e04f0dc1
     dataset:
     - mutag
     - imdb-b
