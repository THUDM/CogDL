--- conflicted
+++ resolved
@@ -18,14 +18,11 @@
     - deepergcn
     - gcnii
     - gpt_gnn
-<<<<<<< HEAD
     - sign
-=======
     - jknet
     - ppnp
     - sgcpn
     - sgc
->>>>>>> 79f1f8ed
     dataset:
     - cora
     - citeseer
