node_classification:
  - model:
    - gdc_gcn
    - gcn
    - gat
    - drgat
    - grand
    - gcnmix
    - disengcn
    - srgcn
    - mixhop
    - graphsage
    - unet
    - gcnii
    - chebyshev
    - pyg_gcn
    - pyg_gat
    - deepergcn
    - gcnii
    - gpt_gnn
    - ppnp
    - sgcpn
<<<<<<< HEAD
=======
    - sgc
>>>>>>> 41fc0676
    dataset:
    - cora
    - citeseer
    - pubmed
    - ogbn-arxiv
unsupervised_node_classification:
  - model:
    - prone
    - netmf
    - netsmf
    - deepwalk
    - line
    - node2vec
    - hope
    - sdne
    - grarep
    - dngr
    - spectral
    - gcc
    dataset:
    - ppi
    - blogcatalog
    - wikipedia
    - usa-airport
  - model:
    - unsup_graphsage
    - dgi
    - mvgrl
    - grace
    dataset:
    - cora
    - citeseer
    - pubmed
graph_classification:
  - model:
    - gin
    - diffpool
    - sortpool
    - dgcnn
    - patchy_san
    - sagpool
    dataset:
    - mutag
    - imdb-b
    - imdb-m
    - proteins
    - collab
unsupervised_graph_classification:
  - model:
    - infograph
    - graph2vec
    - dgk
    dataset:
    - mutag
    - imdb-b
    - imdb-m
    - proteins
    - collab
link_prediction:
  - model:
    - prone
    - netmf
    - hope
    - line
    - node2vec
    - deepwalk
    - sdne
    dataset:
    - ppi
    - wikipedia
  - model:
    - rgcn
    - compgcn
    - distmult
    - rotate
    - transe
    - complex
    dataset:
    - fb13
    - fb15k237
    - wn18
    - wn18rr
    - fb13s
multiplex_link_prediction:
  - model:
    - gatne
    - netmf
    - deepwalk
    - line
    - hope
    - node2vec
    - netmf
    - grarep
    dataset:
    - amazon
    - youtube
    - twitter
multiplex_node_classification:
  - model:
    - pte
    - metapath2vec
    - hin2vec
    - gcc
    dataset:
    - gtn-dblp
    - gtn-acm
    - gtn-imdb
heterogeneous_node_classification:
  - model:
    - gtn
    - han
    dataset:
    - gtn-dblp
    - gtn-acm
    - gtn-imdb
pretrain:
  - model:
    - stpgnn
    dataset:
    - bio
    - test_bio
    - chem
    - test_chem
    - bbbp
    - bace
similarity_search:
  - model:
    - gcc
    dataset:
    - sigir_cikm
    - kdd_icdm
    - sigmod_icde
attributed_graph_clustering:
  - model:
    - deepwalk
    - prone
    - netmf
    - line
    dataset:
    - cora
    - citeseer
    - pubmed<|MERGE_RESOLUTION|>--- conflicted
+++ resolved
@@ -20,10 +20,7 @@
     - gpt_gnn
     - ppnp
     - sgcpn
-<<<<<<< HEAD
-=======
     - sgc
->>>>>>> 41fc0676
     dataset:
     - cora
     - citeseer
