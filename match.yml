--- conflicted
+++ resolved
@@ -28,11 +28,8 @@
     - citeseer
     - pubmed
     - ogbn-arxiv
-<<<<<<< HEAD
     - reddit
-=======
     - jknet_cora
->>>>>>> 7010cbab
 unsupervised_node_classification:
   - model:
     - prone
