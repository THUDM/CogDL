import inspect
import os

import torch

import cogdl.runner.options as options
from cogdl.runner.runner import Trainer
from cogdl.models import build_model
from cogdl.datasets import build_dataset
from cogdl.wrappers import fetch_model_wrapper, fetch_data_wrapper
from cogdl.utils import set_random_seed, tabulate_results
from tabulate import tabulate


def examine_link_prediction(args, dataset):
    if "link_prediction" in args.mw:
        args.num_entities = dataset.data.num_nodes
        # args.num_entities = len(torch.unique(self.data.edge_index))
        if dataset.data.edge_attr is not None:
            args.num_rels = len(torch.unique(dataset.data.edge_attr))
            args.monitor = "mrr"
        else:
            args.monitor = "auc"
    return args


def raw_experiment(args, model_wrapper_args, data_wrapper_args):
    # setup dataset and specify `num_features` and `num_classes` for model
    args.monitor = "val_acc"
    dataset = build_dataset(args)
    args.num_features = dataset.num_features
<<<<<<< HEAD
    args.num_classes = dataset.num_classes
    if hasattr(dataset, "num_nodes"):
        args.num_nodes = dataset.num_nodes
    if hasattr(dataset, "num_edge"):
        args.num_edge = dataset.num_edge
=======
    if hasattr(args, "unsup") and args.unsup:
        args.num_classes = args.hidden_size
    else:
        args.num_classes = dataset.num_classes

    mw_class = fetch_model_wrapper(args.mw)
    dw_class = fetch_data_wrapper(args.dw)

    if mw_class is None:
        raise NotImplementedError("`model wrapper(--mw)` must be specified.")

    if dw_class is None:
        raise NotImplementedError("`data wrapper(--dw)` must be specified.")

    # unworthy code: share `args` between model and dataset_wrapper
    for key in inspect.signature(dw_class).parameters.keys():
        if hasattr(args, key) and key != "dataset":
            setattr(data_wrapper_args, key, getattr(args, key))
    # unworthy code: share `args` between model and model_wrapper
    for key in inspect.signature(mw_class).parameters.keys():
        if hasattr(args, key) and key != "model":
            setattr(model_wrapper_args, key, getattr(args, key))

    args = examine_link_prediction(args, dataset)

>>>>>>> 754e067b
    # setup model
    model = build_model(args)
    # specify configs for optimizer
    optimizer_cfg = dict(
        lr=args.lr,
        weight_decay=args.weight_decay,
        n_warmup_steps=args.n_warmup_steps,
        max_epoch=args.max_epoch,
        batch_size=args.batch_size if hasattr(args, "batch_size") else 0,
    )

    if hasattr(args, "hidden_size"):
        optimizer_cfg["hidden_size"] = args.hidden_size

    # setup model_wrapper
    if "embedding" in args.mw:
        model_wrapper = mw_class(model, **model_wrapper_args.__dict__)
    else:
        model_wrapper = mw_class(model, optimizer_cfg, **model_wrapper_args.__dict__)
    # setup data_wrapper
    dataset_wrapper = dw_class(dataset, **data_wrapper_args.__dict__)

    save_embedding_path = args.emb_path if hasattr(args, "emb_path") else None
    os.makedirs("./checkpoints", exist_ok=True)
    os.makedirs("./checkpoints", exist_ok=True)

    # setup controller
    trainer = Trainer(
        max_epoch=args.max_epoch,
        device_ids=args.devices,
        cpu=args.cpu,
        save_embedding_path=save_embedding_path,
        cpu_inference=args.cpu_inference,
        monitor=args.monitor,
        progress_bar=args.progress_bar,
        distributed_training=args.distributed,
        checkpoint_path=args.checkpoint_path,
    )

    # Go!!!
    result = trainer.run(model_wrapper, dataset_wrapper)
    return result


def run(args, model_wrapper_args, data_wrapper_args):
    print(
        f""" 
    |---------------------------------------------------{'-' * (len(args.mw) + len(args.dw))}|
     *** Using `{args.mw}` ModelWrapper and `{args.dw}` DataWrapper 
    |---------------------------------------------------{'-' * (len(args.mw) + len(args.dw))}|"""
    )
    results = []
    for seed in args.seed:
        set_random_seed(seed)
        out = raw_experiment(args, model_wrapper_args, data_wrapper_args)
        results.append(out)
    return results


def main():
    parser = options.get_training_parser()
    args, _ = parser.parse_known_args()
    args, model_wrapper_args, data_wrapper_args = options.parse_args_and_arch(parser, args)
    args.dataset = args.dataset[0]
    print(args)
    results = run(args, model_wrapper_args, data_wrapper_args)
    column_names = ["Variant"] + list(results[-1].keys())
    result_dict = {(args.model, args.dataset): results}
    result = tabulate_results(result_dict)
    print(tabulate(result, headers=column_names, tablefmt="github"))


if __name__ == "__main__":
    main()<|MERGE_RESOLUTION|>--- conflicted
+++ resolved
@@ -29,13 +29,11 @@
     args.monitor = "val_acc"
     dataset = build_dataset(args)
     args.num_features = dataset.num_features
-<<<<<<< HEAD
     args.num_classes = dataset.num_classes
     if hasattr(dataset, "num_nodes"):
         args.num_nodes = dataset.num_nodes
     if hasattr(dataset, "num_edge"):
         args.num_edge = dataset.num_edge
-=======
     if hasattr(args, "unsup") and args.unsup:
         args.num_classes = args.hidden_size
     else:
@@ -61,7 +59,6 @@
 
     args = examine_link_prediction(args, dataset)
 
->>>>>>> 754e067b
     # setup model
     model = build_model(args)
     # specify configs for optimizer
