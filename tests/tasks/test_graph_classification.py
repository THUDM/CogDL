import torch
from cogdl import options
from cogdl.tasks import build_task
from cogdl.datasets import build_dataset
from cogdl.models import build_model
from cogdl.utils import build_args_from_dict


def get_default_args():
    cuda_available = torch.cuda.is_available()
    default_dict = {
        "task": "graph_classification",
        "hidden_size": 64,
        "dropout": 0.5,
        "patience": 1,
        "max_epoch": 2,
        "cpu": not cuda_available,
        "lr": 0.001,
        "kfold": False,
        "seed": [0],
        "weight_decay": 5e-4,
        "gamma": 0.5,
        "train_ratio": 0.7,
        "test_ratio": 0.1,
        "device_id": [0 if cuda_available else "cpu"],
        "sampler": "none",
        "degree_feature": False,
    }
    return build_args_from_dict(default_dict)


def add_diffpool_args(args):
    args.num_layers = 2
    args.num_pooling_layers = 1
    args.no_link_pred = False
    args.pooling_ratio = 0.15
    args.embedding_dim = 64
    args.hidden_size = 64
    args.batch_size = 20
    args.dropout = 0.1
    return args


def add_gin_args(args):
    args.epsilon = 0.0
    args.hidden_size = 32
    args.num_layers = 5
    args.num_mlp_layers = 2
    args.train_epsilon = True
    args.pooling = "sum"
    args.batch_size = 128
    return args


def add_dgcnn_args(args):
    args.hidden_size = 64
    args.batch_size = 20
    return args


def add_sortpool_args(args):
    args.hidden_size = 64
    args.batch_size = 20
    args.num_layers = 2
    args.out_channels = 32
    args.k = 30
    args.kernel_size = 5
    return args


def add_patchy_san_args(args):
    args.hidden_size = 64
    args.batch_size = 20
    args.sample = 10
    args.stride = 1
    args.neighbor = 10
    args.iteration = 2
    args.train_ratio = 0.7
    args.test_ratio = 0.1
    return args

<<<<<<< HEAD
def add_hgpsl_args(args):
    args.hidden_size = 128
    args.dropout = 0.0
    args.pooling = 0.5
    args.batch_size = 64
    args.train_ratio = 0.8
    args.test_ratio = 0.1
    args.lr = 0.001
=======
def add_sagpool_args(args):
    args.hidden_size = 128
    args.batch_size = 20
    args.train_ratio = 0.7
    args.test_ratio = 0.1
    args.pooling_ratio = 0.5
    args.pooling_layer_type = "gcnconv"
>>>>>>> e04f0dc1
    return args

def test_gin_mutag():
    args = get_default_args()
    args = add_gin_args(args)
    args.dataset = "mutag"
    args.model = "gin"
    args.batch_size = 32
    task = build_task(args)
    ret = task.train()
    assert ret["Acc"] > 0


def test_gin_imdb_binary():
    args = get_default_args()
    args = add_gin_args(args)
    args.dataset = "imdb-b"
    args.model = "gin"
    args.degree_feature = True
    task = build_task(args)
    ret = task.train()
    assert ret["Acc"] > 0


def test_gin_proteins():
    args = get_default_args()
    args = add_gin_args(args)
    args.dataset = "proteins"
    args.model = "gin"
    task = build_task(args)
    ret = task.train()
    assert ret["Acc"] > 0


def test_diffpool_mutag():
    args = get_default_args()
    args = add_diffpool_args(args)
    args.dataset = "mutag"
    args.model = "diffpool"
    args.batch_size = 5
    task = build_task(args)
    ret = task.train()
    assert ret["Acc"] > 0


def test_diffpool_proteins():
    args = get_default_args()
    args = add_diffpool_args(args)
    args.dataset = "proteins"
    args.model = "diffpool"
    args.batch_size = 20
    task = build_task(args)
    ret = task.train()
    assert ret["Acc"] > 0


# def test_dgcnn_modelnet10():
#     args = get_default_args()
#     args = add_dgcnn_args(args)
#     args.dataset = 'ModelNet10'
#     args.model = 'pyg_dgcnn'
#     task = build_task(args)
#     ret = task.train()
#     assert ret["Acc"] > 0


def test_dgcnn_proteins():
    args = get_default_args()
    args = add_dgcnn_args(args)
    args.dataset = "proteins"
    args.model = "dgcnn"
    task = build_task(args)
    ret = task.train()
    assert ret["Acc"] > 0


def test_dgcnn_imdb_binary():
    args = get_default_args()
    args = add_dgcnn_args(args)
    args.dataset = "imdb-b"
    args.model = "dgcnn"
    args.degree_feature = True
    task = build_task(args)
    ret = task.train()
    assert ret["Acc"] > 0


def test_sortpool_mutag():
    args = get_default_args()
    args = add_sortpool_args(args)
    args.dataset = "mutag"
    args.model = "sortpool"
    args.batch_size = 20
    task = build_task(args)
    ret = task.train()
    assert ret["Acc"] > 0


def test_sortpool_proteins():
    args = get_default_args()
    args = add_sortpool_args(args)
    args.dataset = "proteins"
    args.model = "sortpool"
    args.batch_size = 20
    task = build_task(args)
    ret = task.train()
    assert ret["Acc"] > 0


def test_patchy_san_mutag():
    args = get_default_args()
    args = add_patchy_san_args(args)
    args.dataset = "mutag"
    args.model = "patchy_san"
    args.batch_size = 20
    task = build_task(args)
    ret = task.train()
    assert ret["Acc"] > 0


def test_patchy_san_proteins():
    args = get_default_args()
    args = add_patchy_san_args(args)
    args.dataset = "proteins"
    args.model = "patchy_san"
    args.batch_size = 20
    task = build_task(args)
    ret = task.train()
    assert ret["Acc"] > 0

<<<<<<< HEAD
def test_hgpsl_proteins():
    args = get_default_args()
    args = add_hgpsl_args(args)
    args.dataset = "proteins"
    args.model = "hgpsl"
=======
def test_sagpool_mutag():
    args = get_default_args()
    args = add_sagpool_args(args)
    args.dataset = "mutag"
    args.model = "sagpool"
    args.batch_size = 20
    task = build_task(args)
    ret = task.train()
    assert ret["Acc"] > 0


def test_sagpool_proteins():
    args = get_default_args()
    args = add_sagpool_args(args)
    args.dataset = "proteins"
    args.model = "sagpool"
    args.batch_size = 20
>>>>>>> e04f0dc1
    task = build_task(args)
    ret = task.train()
    assert ret["Acc"] > 0


if __name__ == "__main__":

    test_gin_imdb_binary()
    test_gin_mutag()
    test_gin_proteins()

    test_sortpool_mutag()
    test_sortpool_proteins()

    test_diffpool_mutag()
    test_diffpool_proteins()

    test_dgcnn_proteins()
    test_dgcnn_imdb_binary()
    # test_dgcnn_modelnet10()

    test_patchy_san_mutag()
    test_patchy_san_proteins()

<<<<<<< HEAD
    test_hgpsl_proteins()
=======
    test_sagpool_mutag()
    test_sagpool_proteins()
>>>>>>> e04f0dc1
<|MERGE_RESOLUTION|>--- conflicted
+++ resolved
@@ -79,7 +79,7 @@
     args.test_ratio = 0.1
     return args
 
-<<<<<<< HEAD
+
 def add_hgpsl_args(args):
     args.hidden_size = 128
     args.dropout = 0.0
@@ -88,7 +88,8 @@
     args.train_ratio = 0.8
     args.test_ratio = 0.1
     args.lr = 0.001
-=======
+    return args
+
 def add_sagpool_args(args):
     args.hidden_size = 128
     args.batch_size = 20
@@ -96,7 +97,6 @@
     args.test_ratio = 0.1
     args.pooling_ratio = 0.5
     args.pooling_layer_type = "gcnconv"
->>>>>>> e04f0dc1
     return args
 
 def test_gin_mutag():
@@ -227,13 +227,16 @@
     ret = task.train()
     assert ret["Acc"] > 0
 
-<<<<<<< HEAD
+
 def test_hgpsl_proteins():
     args = get_default_args()
     args = add_hgpsl_args(args)
     args.dataset = "proteins"
     args.model = "hgpsl"
-=======
+    task = build_task(args)
+    ret = task.train()
+    assert ret["Acc"] > 0
+
 def test_sagpool_mutag():
     args = get_default_args()
     args = add_sagpool_args(args)
@@ -251,7 +254,6 @@
     args.dataset = "proteins"
     args.model = "sagpool"
     args.batch_size = 20
->>>>>>> e04f0dc1
     task = build_task(args)
     ret = task.train()
     assert ret["Acc"] > 0
@@ -276,9 +278,8 @@
     test_patchy_san_mutag()
     test_patchy_san_proteins()
 
-<<<<<<< HEAD
+
     test_hgpsl_proteins()
-=======
+
     test_sagpool_mutag()
-    test_sagpool_proteins()
->>>>>>> e04f0dc1
+    test_sagpool_proteins()