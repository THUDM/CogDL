import torch
from cogdl import options
from cogdl.tasks import build_task
from cogdl.datasets import build_dataset
from cogdl.models import build_model
from cogdl.utils import build_args_from_dict


def get_default_args():
    cuda_available = torch.cuda.is_available()
    default_dict = {
        "hidden_size": 16,
        "dropout": 0.5,
        "patience": 2,
        "device_id": [0],
        "max_epoch": 3,
        "sampler": "none",
        "cpu": not cuda_available,
        "lr": 0.01,
        "weight_decay": 5e-4,
        "missing_rate": -1,
    }
    return build_args_from_dict(default_dict)


def test_gdc_gcn_cora():
    args = get_default_args()
    args.task = 'node_classification'
    args.dataset = 'cora'
    args.model = 'gdc_gcn'
    dataset = build_dataset(args)
    args.num_features = dataset.num_features
    args.num_classes = dataset.num_classes
    args.num_layers = 1
    args.alpha = 0.05 # ppr filter param
    args.t = 5.0 # heat filter param
    args.k = 128 # top k entries to be retained
    args.eps = 0.01 # change depending on gdc_type
    args.dataset = dataset
    args.gdc_type = 'ppr' # ppr, heat, none

    model = build_model(args)
    task = build_task(args, dataset=dataset, model=model)
    ret = task.train()
    assert 0 <= ret["Acc"] <= 1

def test_gcn_cora():
    args = get_default_args()
    args.task = "node_classification"
    args.dataset = "cora"
    args.model = "gcn"
    task = build_task(args)
    ret = task.train()
    assert 0 <= ret["Acc"] <= 1


def test_gat_cora():
    args = get_default_args()
    args.task = "node_classification"
    args.dataset = "cora"
    args.model = "gat"
    args.alpha = 0.2
    args.nheads = 8
    task = build_task(args)
    ret = task.train()
    assert 0 <= ret["Acc"] <= 1


def test_mlp_pubmed():
    args = get_default_args()
    args.task = "node_classification"
    args.dataset = "pubmed"
    args.model = "mlp"
    args.num_layers = 2
    task = build_task(args)
    ret = task.train()
    assert 0 <= ret["Acc"] <= 1


def test_mixhop_citeseer():
    args = get_default_args()
    args.task = "node_classification"
    args.dataset = "citeseer"
    args.model = "mixhop"
    args.layer1_pows = [20, 20, 20]
    args.layer2_pows = [20, 20, 20]
    task = build_task(args)
    ret = task.train()
    assert 0 <= ret["Acc"] <= 1


def test_pairnorm_cora_deepgcn():
    args = get_default_args()
    args.task = "node_classification"
    args.dataset = "cora"
    args.model = "pairnorm"
    args.pn_model = "DeepGCN"
    args.nlayer = 10
    args.missing_rate = 100
    args.norm_mode = 'PN-SI'
    args.residual = 0
    args.hidden_layers = 64
    args.nhead = 1
    args.dropout = 0.6
    args.norm_scale = 1.0
    args.no_fea_norm = "store_false"
    task = build_task(args)
    ret = task.train()
    assert 0 <= ret["Acc"] <=1


def test_pairnorm_cora_gcn():
    args = get_default_args()
    args.task = "node_classification"
    args.dataset = "cora"
    args.model = "pairnorm"
    args.pn_model = "GCN"
    args.nlayer = 10
    args.missing_rate = 100
    args.norm_mode = 'PN-SI'
    args.residual = 0
    args.hidden_layers = 64
    args.nhead = 1
    args.dropout = 0.6
    args.norm_scale = 1.0
    args.no_fea_norm = "store_false"
    task = build_task(args)
    ret = task.train()
    assert 0 <= ret["Acc"] <=1


def test_pairnorm_cora_sgc():
    args = get_default_args()
    args.task = "node_classification"
    args.dataset = "cora"
    args.model = "pairnorm"
    args.pn_model = "SGC"
    args.nlayer = 10
    args.missing_rate = 100
    args.norm_mode = 'PN-SI'
    args.residual = 0
    args.hidden_layers = 64
    args.nhead = 1
    args.dropout = 0.6
    args.norm_scale = 1.0
    args.no_fea_norm = "store_false"
    task = build_task(args)
    ret = task.train()
    assert 0 <= ret["Acc"] <=1


def test_pairnorm_cora_deepgat():
    args = get_default_args()
    args.task = "node_classification"
    args.dataset = "cora"
    args.model = "pairnorm"
    args.pn_model = "DeepGAT"
    args.nlayer = 10
    args.missing_rate = 100
    args.norm_mode = 'PN-SI'
    args.residual = 0
    args.hidden_layers = 64
    args.nhead = 1
    args.dropout = 0.6
    args.norm_scale = 1.0
    args.no_fea_norm = "store_false"
    task = build_task(args)
    ret = task.train()
    assert 0 <= ret["Acc"] <=1


def test_graphsage_cora():
    args = get_default_args()
    args.task = "node_classification"
    args.dataset = "cora"
    args.model = "graphsage"
    args.num_layers = 2
    args.hidden_size = [128]
    args.sample_size = [10, 10]
    task = build_task(args)
    ret = task.train()
    assert 0 <= ret["Acc"] <= 1


def test_pyg_cheb_cora():
    args = get_default_args()
    args.task = "node_classification"
    args.dataset = "cora"
    args.model = "chebyshev"
    args.num_layers = 2
    args.filter_size = 5
    task = build_task(args)
    ret = task.train()
    assert 0 <= ret["Acc"] <= 1


def test_pyg_gcn_cora():
    args = get_default_args()
    args.task = "node_classification"
    args.dataset = "cora"
    args.model = "pyg_gcn"
    args.num_layers = 2
    task = build_task(args)
    ret = task.train()
    assert 0 <= ret["Acc"] <= 1


def test_pyg_gcn_cora_sampler():
    args = get_default_args()
    args.task = "node_classification"
    args.dataset = "cora"
    args.model = "pyg_gcn"
    args.cpu = True
    args.num_layers = 2
    args.sample_coverage = 20
    args.size_subgraph = 200
    args.num_walks = 20
    args.walk_length = 10
    args.size_frontier = 20
    sampler_list = ["node", "edge", "rw", "mrw"]

    for sampler in sampler_list:
        args.sampler = sampler
        task = build_task(args)
        ret = task.train()
        assert 0 <= ret["Acc"] <= 1


def test_pyg_gat_cora():
    args = get_default_args()
    args.task = "node_classification"
    args.dataset = "cora"
    args.model = "pyg_gat"
    args.num_heads = 8
    task = build_task(args)
    ret = task.train()
    assert 0 <= ret["Acc"] <= 1


def test_pyg_infomax_cora():
    args = get_default_args()
    args.task = "node_classification"
    args.dataset = "cora"
    args.model = "infomax"
    task = build_task(args)
    ret = task.train()
    assert 0 <= ret["Acc"] <= 1


def test_pyg_unet_cora():
    args = get_default_args()
    args.task = "node_classification"
    args.dataset = "cora"
    args.model = "unet"
    args.num_layers = 2
    task = build_task(args)
    ret = task.train()
    assert 0 <= ret["Acc"] <= 1


def test_pyg_drgcn_cora():
    args = get_default_args()
    args.task = "node_classification"
    args.dataset = "cora"
    args.model = "drgcn"
    args.num_layers = 2
    task = build_task(args)
    ret = task.train()
    assert 0 <= ret["Acc"] <= 1


def test_pyg_drgat_cora():
    args = get_default_args()
    args.task = "node_classification"
    args.dataset = "cora"
    args.model = "drgat"
    args.num_heads = 8
    task = build_task(args)
    ret = task.train()
    assert 0 <= ret["Acc"] <= 1


def test_disengcn_cora():
    args = get_default_args()
    args.task = "node_classification"
    args.dataset = "cora"
    args.model = "disengcn"
    args.K = [4, 2]
    args.activation = "leaky_relu"
    args.tau = 1.0
    args.iterations = 3
    task = build_task(args)
    ret = task.train()
    assert 0 <= ret["Acc"] <= 1


def test_graph_mix():
    args = get_default_args()
    args.task = "node_classification"
    args.dataset = "cora"
    args.model = "gcnmix"
    args.rampup_starts = 1
    args.rampup_ends = 100
    args.mixup_consistency = 5.0
    args.ema_decay = 0.999
    args.alpha = 1.0
    args.temperature = 1.0
    args.k = 10
    task = build_task(args)
    ret = task.train()
    assert 0 <= ret["Acc"] <= 1


def test_srgcn_cora():
    args = get_default_args()
    args.task = "node_classification"
    args.dataset = "cora"
    args.model = "srgcn"
    args.num_heads = 4
    args.subheads = 1
    args.nhop = 1
    args.node_dropout = 0.5
    args.alpha = 0.2

    args.normalization = "identity"
    args.attention_type = "identity"
    args.activation = "linear"

    norm_list = ["identity", "row_uniform", "row_softmax", "col_uniform", "symmetry"]
    activation_list = ["relu", "relu6", "sigmoid", "tanh", "leaky_relu", "softplus", "elu", "linear"]
    attn_list = ["node", "edge", "identity", "heat", "ppr"]  # gaussian

    for norm in norm_list:
        args.normalization = norm
        task = build_task(args)
        ret = task.train()
        assert 0 < ret["Acc"] < 1

    args.norm = "identity"
    for ac in activation_list:
        args.activation = ac
        task = build_task(args)
        ret = task.train()
        assert 0 < ret["Acc"] < 1

    args.activation = "relu"
    for attn in attn_list:
        args.attention_type = attn
        task = build_task(args)
        ret = task.train()
        assert 0 < ret["Acc"] < 1


def test_gcnii_cora():
    args = get_default_args()
    args.dataset = "cora"
    args.task = "node_classification"
    args.model = "gcnii"
    args.num_layers = 2
    args.lmbda = 0.2
    args.wd1 = 0.001
    args.wd2 = 5e-4
    args.alpha = 0.1
    task = build_task(args)
    ret = task.train()
    assert 0 < ret["Acc"] < 1


def test_deepergcn_cora():
    args = get_default_args()
    args.dataset = "cora"
    args.task = "node_classification"
    args.model = "deepergcn"
    args.num_layers = 2
    args.connection = "res+"
    args.cluster_number = 3
    args.max_epoch = 10
    args.patience = 1
    args.learn_beta = True
    args.learn_msg_scale = True
    args.aggr = "softmax_sg"
    args.batch_size = 1
    args.activation = "relu"
    args.beta = 1.0
    args.p = 1.0
    args.use_msg_norm = True
    args.learn_p = True
    args.learn_beta = True
    args.learn_msg_scale = True
    task = build_task(args)
    ret = task.train()
    assert 0 < ret["Acc"] < 1


def test_grand_cora():
    args = get_default_args()
    args.model = "grand"
    args.dataset = "cora"
    args.task = "node_classification"
    args.hidden_dropout = 0.5
    args.order = 4
    args.input_dropout = 0.5
    args.lam = 1
    args.tem = 0.3
    args.sample = 2
    args.alpha = 0.1
    args.dropnode_rate = 0.5
    args.bn = True
    task = build_task(args)
    ret = task.train()
    assert 0 < ret["Acc"] < 1


def test_gpt_gnn_cora():
    args = get_default_args()
    args.task = "node_classification"
    args.dataset = "cora"
    args.model = "gpt_gnn"
    args.use_pretrain = False
    args.pretrain_model_dir = ""
    args.task_name = ""
    args.sample_depth = 3
    args.sample_width = 16
    args.conv_name = "hgt"
    args.n_hid = 16
    args.n_heads = 2
    args.n_layers = 2
    args.prev_norm = True
    args.last_norm = True
    args.optimizer = "adamw"
    args.scheduler = "cosine"
    args.data_percentage = 0.1
    args.n_epoch = 2
    args.n_pool = 8
    args.n_batch = 5
    args.batch_size = 64
    args.clip = 0.5
    task = build_task(args)
    ret = task.train()
    assert 0 <= ret["Acc"] <= 1


def test_jknet_jknet_cora():
    args = get_default_args()
    args.task = "node_classification"
    args.dataset = "jknet_cora"
    args.model = "jknet"
    args.lr = 0.005
    args.layer_aggregation = 'maxpool'
    args.node_aggregation = 'sum'
    args.n_layers = 6
    args.n_units = 16
    args.in_features = 1433
    args.out_features = 7
    args.max_epoch = 100
    task = build_task(args)
    ret = task.train()
    assert 0 <= ret["Acc"] <= 1


def test_ppnp_citeseer():
    args = get_default_args()
    args.task = 'node_classification'
    args.model = 'ppnp'
    args.dataset = 'citeseer'
    args.propagation_type = 'ppnp'
    args.alpha = 0.1
    args.num_iterations = 10
    task = build_task(args)
    ret = task.train()
    assert 0 < ret['Acc'] < 1


def test_appnp_citeseer():
    args = get_default_args()
    args.task = 'node_classification'
    args.model = 'ppnp'
    args.dataset = 'citeseer'
    args.propagation_type = 'appnp'
    args.alpha = 0.1
    args.num_iterations = 10
    task = build_task(args)
    ret = task.train()
    assert 0 < ret['Acc'] < 1


def test_sgcpn_cora():
    args = get_default_args()
    args.dataset = "cora"
    args.task = "node_classification"
    args.model = "sgcpn"
    args.dropout = 0.6
    args.num_layers = 10
    args.norm_mode = "PN"
    args.norm_scale = 10
    args.missing_rate = 20
    task = build_task(args)
    ret = task.train()
    assert 0 < ret["Acc"] < 1


def test_sgc_cora():
    args = get_default_args()
    args.task = "node_classification"
    args.dataset = "cora"
    args.model = "sgc"
    task = build_task(args)
    ret = task.train()
    assert 0 <= ret["Acc"] <= 1
<<<<<<< HEAD
=======
    
>>>>>>> 9b56bc7d

if __name__ == "__main__":
    test_gdc_gcn_cora()
    test_gcn_cora()
    test_gat_cora()
    test_pairnorm_cora_deepgcn()
    test_pairnorm_cora_deepgat()
    test_pairnorm_cora_gcn()
    test_pairnorm_cora_sgc()
    test_sgcpn_cora()
    test_sgc_cora()
    test_mlp_pubmed()
    test_mixhop_citeseer()
    test_graphsage_cora()
    test_pyg_cheb_cora()
    test_pyg_gcn_cora()
    test_pyg_gat_cora()
    test_pyg_infomax_cora()
    test_pyg_unet_cora()
    test_pyg_drgcn_cora()
    test_pyg_drgat_cora()
    test_disengcn_cora()
    test_graph_mix()
    test_srgcn_cora()
    test_gcnii_cora()
    test_deepergcn_cora()
    test_grand_cora()
    test_pyg_gcn_cora_sampler()
    test_gpt_gnn_cora()
    test_jknet_jknet_cora()
    test_ppnp_citeseer()
    test_appnp_citeseer()
    test_sgcpn_cora()<|MERGE_RESOLUTION|>--- conflicted
+++ resolved
@@ -507,10 +507,7 @@
     task = build_task(args)
     ret = task.train()
     assert 0 <= ret["Acc"] <= 1
-<<<<<<< HEAD
-=======
-    
->>>>>>> 9b56bc7d
+
 
 if __name__ == "__main__":
     test_gdc_gcn_cora()
