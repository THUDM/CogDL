import torch
import torch.nn.functional as F
from cogdl import options
from cogdl.tasks import build_task
from cogdl.datasets import build_dataset
from cogdl.models import build_model
from cogdl.utils import build_args_from_dict


def get_default_args():
    cuda_available = torch.cuda.is_available()
    default_dict = {
        "hidden_size": 16,
        "dropout": 0.5,
        "patience": 2,
        "device_id": [0],
        "max_epoch": 3,
        "sampler": "none",
        "cpu": not cuda_available,
        "lr": 0.01,
        "weight_decay": 5e-4,
        "missing_rate": -1,
        "task": "node_classification",
<<<<<<< HEAD
        "dataset": "cora"
=======
        "dataset": "cora",
>>>>>>> upstream/master
    }
    return build_args_from_dict(default_dict)


def test_gdc_gcn_cora():
    args = get_default_args()
    args.task = "node_classification"
    args.dataset = "cora"
    args.model = "gdc_gcn"
    dataset = build_dataset(args)
    args.num_features = dataset.num_features
    args.num_classes = dataset.num_classes
    args.num_layers = 1
    args.alpha = 0.05  # ppr filter param
    args.t = 5.0  # heat filter param
    args.k = 128  # top k entries to be retained
    args.eps = 0.01  # change depending on gdc_type
    args.dataset = dataset
    args.gdc_type = "ppr"  # ppr, heat, none

    model = build_model(args)
    task = build_task(args, dataset=dataset, model=model)
    ret = task.train()
    assert 0 <= ret["Acc"] <= 1


def test_gcn_cora():
    args = get_default_args()
    args.task = "node_classification"
    args.dataset = "cora"
    args.model = "gcn"
    task = build_task(args)
    ret = task.train()
    assert 0 <= ret["Acc"] <= 1


def test_gat_cora():
    args = get_default_args()
    args.task = "node_classification"
    args.dataset = "cora"
    args.model = "gat"
    args.alpha = 0.2
    args.nheads = 8
    task = build_task(args)
    ret = task.train()
    assert 0 <= ret["Acc"] <= 1


def test_mlp_pubmed():
    args = get_default_args()
    args.task = "node_classification"
    args.dataset = "pubmed"
    args.model = "mlp"
    args.num_layers = 2
    task = build_task(args)
    ret = task.train()
    assert 0 <= ret["Acc"] <= 1


def test_mixhop_citeseer():
    args = get_default_args()
    args.task = "node_classification"
    args.dataset = "citeseer"
    args.model = "mixhop"
    args.layer1_pows = [20, 20, 20]
    args.layer2_pows = [20, 20, 20]
    task = build_task(args)
    ret = task.train()
    assert 0 <= ret["Acc"] <= 1


def test_pairnorm_cora_deepgcn():
    args = get_default_args()
    args.task = "node_classification"
    args.dataset = "cora"
    args.model = "pairnorm"
    args.pn_model = "DeepGCN"
    args.nlayer = 10
    args.missing_rate = 100
    args.norm_mode = "PN-SI"
    args.residual = 0
    args.hidden_layers = 64
    args.nhead = 1
    args.dropout = 0.6
    args.norm_scale = 1.0
    args.no_fea_norm = "store_false"
    task = build_task(args)
    ret = task.train()
    assert 0 <= ret["Acc"] <= 1


def test_pairnorm_cora_gcn():
    args = get_default_args()
    args.task = "node_classification"
    args.dataset = "cora"
    args.model = "pairnorm"
    args.pn_model = "GCN"
    args.nlayer = 10
    args.missing_rate = 100
    args.norm_mode = "PN-SI"
    args.residual = 0
    args.hidden_layers = 64
    args.nhead = 1
    args.dropout = 0.6
    args.norm_scale = 1.0
    args.no_fea_norm = "store_false"
    task = build_task(args)
    ret = task.train()
    assert 0 <= ret["Acc"] <= 1


def test_pairnorm_cora_sgc():
    args = get_default_args()
    args.task = "node_classification"
    args.dataset = "cora"
    args.model = "pairnorm"
    args.pn_model = "SGC"
    args.nlayer = 10
    args.missing_rate = 100
    args.norm_mode = "PN-SI"
    args.residual = 0
    args.hidden_layers = 64
    args.nhead = 1
    args.dropout = 0.6
    args.norm_scale = 1.0
    args.no_fea_norm = "store_false"
    task = build_task(args)
    ret = task.train()
    assert 0 <= ret["Acc"] <= 1


def test_pairnorm_cora_deepgat():
    args = get_default_args()
    args.task = "node_classification"
    args.dataset = "cora"
    args.model = "pairnorm"
    args.pn_model = "DeepGAT"
    args.nlayer = 10
    args.missing_rate = 100
    args.norm_mode = "PN-SI"
    args.residual = 0
    args.hidden_layers = 64
    args.nhead = 2
    args.dropout = 0.6
    args.norm_scale = 1.0
    args.no_fea_norm = "store_false"
    task = build_task(args)
    ret = task.train()
    assert 0 <= ret["Acc"] <= 1


def test_graphsage_cora():
    args = get_default_args()
    args.task = "node_classification"
    args.model = "graphsage"
    args.batch_size = 256
    args.num_layers = 2
    args.patience = 1
    args.max_epoch = 5
    args.hidden_size = [32, 32]
    args.sample_size = [3, 5]
    args.num_workers = 1
    for dataset in ["cora", "pubmed"]:
        args.dataset = dataset
        task = build_task(args)
        ret = task.train()
    assert 0 <= ret["Acc"] <= 1


def test_pyg_cheb_cora():
    args = get_default_args()
    args.task = "node_classification"
    args.dataset = "cora"
    args.model = "chebyshev"
    args.num_layers = 2
    args.filter_size = 5
    task = build_task(args)
    ret = task.train()
    assert 0 <= ret["Acc"] <= 1


def test_pyg_gcn_cora():
    args = get_default_args()
    args.task = "node_classification"
    args.dataset = "cora"
    args.model = "pyg_gcn"
    args.num_layers = 2
    task = build_task(args)
    ret = task.train()
    assert 0 <= ret["Acc"] <= 1


def test_pyg_gcn_cora_sampler():
    args = get_default_args()
    args.task = "node_classification"
    args.dataset = "cora"
    args.model = "pyg_gcn"
    args.cpu = True
    args.num_layers = 2
    args.sample_coverage = 20
    args.size_subgraph = 200
    args.num_walks = 20
    args.walk_length = 10
    args.size_frontier = 20
    sampler_list = ["node", "edge", "rw", "mrw"]

    for sampler in sampler_list:
        args.sampler = sampler
        task = build_task(args)
        ret = task.train()
        assert 0 <= ret["Acc"] <= 1


def test_pyg_gat_cora():
    args = get_default_args()
    args.task = "node_classification"
    args.dataset = "cora"
    args.model = "pyg_gat"
    args.num_heads = 8
    task = build_task(args)
    ret = task.train()
    assert 0 <= ret["Acc"] <= 1


def test_pyg_infomax_cora():
    args = get_default_args()
    args.task = "node_classification"
    args.dataset = "cora"
    args.model = "infomax"
    task = build_task(args)
    ret = task.train()
    assert 0 <= ret["Acc"] <= 1


def test_pyg_unet_cora():
    args = get_default_args()
    args.task = "node_classification"
    args.dataset = "cora"
    args.model = "pyg_unet"
    args.num_layers = 2
    task = build_task(args)
    ret = task.train()
    assert 0 <= ret["Acc"] <= 1


def test_unet_cora():
    args = get_default_args()
    args.cpu = True
    args.model = "unet"
    args.pool_rate = [0.5, 0.5]
    args.n_pool = 2
    args.adj_dropout = 0.3
    args.n_dropout = 0.8
    args.hidden_size = 16
    args.improved = True
    args.aug_adj = True
    args.activation = "elu"
    task = build_task(args)
    ret = task.train()
    assert 0 <= ret["Acc"] <= 1


def test_pyg_drgcn_cora():
    args = get_default_args()
    args.task = "node_classification"
    args.dataset = "cora"
    args.model = "drgcn"
    args.num_layers = 2
    task = build_task(args)
    ret = task.train()
    assert 0 <= ret["Acc"] <= 1


def test_pyg_drgat_cora():
    args = get_default_args()
    args.task = "node_classification"
    args.dataset = "cora"
    args.model = "drgat"
    args.num_heads = 8
    task = build_task(args)
    ret = task.train()
    assert 0 <= ret["Acc"] <= 1


def test_disengcn_cora():
    args = get_default_args()
    args.task = "node_classification"
    args.dataset = "cora"
    args.model = "disengcn"
    args.K = [4, 2]
    args.activation = "leaky_relu"
    args.tau = 1.0
    args.iterations = 3
    task = build_task(args)
    ret = task.train()
    assert 0 <= ret["Acc"] <= 1


def test_graph_mix():
    args = get_default_args()
    args.task = "node_classification"
    args.dataset = "cora"
    args.model = "gcnmix"
    args.rampup_starts = 1
    args.rampup_ends = 100
    args.mixup_consistency = 5.0
    args.ema_decay = 0.999
    args.alpha = 1.0
    args.temperature = 1.0
    args.k = 10
    task = build_task(args)
    ret = task.train()
    assert 0 <= ret["Acc"] <= 1


def test_srgcn_cora():
    args = get_default_args()
    args.task = "node_classification"
    args.dataset = "cora"
    args.model = "srgcn"
    args.num_heads = 4
    args.subheads = 1
    args.nhop = 1
    args.node_dropout = 0.5
    args.alpha = 0.2

    args.normalization = "identity"
    args.attention_type = "identity"
    args.activation = "linear"

    norm_list = ["identity", "row_uniform", "row_softmax", "col_uniform", "symmetry"]
    activation_list = ["relu", "relu6", "sigmoid", "tanh", "leaky_relu", "softplus", "elu", "linear"]
    attn_list = ["node", "edge", "identity", "heat", "ppr"]  # gaussian

    for norm in norm_list:
        args.normalization = norm
        task = build_task(args)
        ret = task.train()
        assert 0 < ret["Acc"] < 1

    args.norm = "identity"
    for ac in activation_list:
        args.activation = ac
        task = build_task(args)
        ret = task.train()
        assert 0 < ret["Acc"] < 1

    args.activation = "relu"
    for attn in attn_list:
        args.attention_type = attn
        task = build_task(args)
        ret = task.train()
        assert 0 < ret["Acc"] < 1


def test_gcnii_cora():
    args = get_default_args()
    args.dataset = "cora"
    args.task = "node_classification"
    args.model = "gcnii"
    args.num_layers = 2
    args.lmbda = 0.2
    args.wd1 = 0.001
    args.wd2 = 5e-4
    args.alpha = 0.1
    task = build_task(args)
    ret = task.train()
    assert 0 < ret["Acc"] < 1


def test_deepergcn_cora():
    args = get_default_args()
    args.dataset = "cora"
    args.task = "node_classification"
    args.model = "deepergcn"
    args.num_layers = 2
    args.connection = "res+"
    args.cluster_number = 3
    args.max_epoch = 10
    args.patience = 1
    args.learn_beta = True
    args.learn_msg_scale = True
    args.aggr = "softmax_sg"
    args.batch_size = 1
    args.activation = "relu"
    args.beta = 1.0
    args.p = 1.0
    args.use_msg_norm = True
    args.learn_p = True
    args.learn_beta = True
    args.learn_msg_scale = True
    task = build_task(args)
    ret = task.train()
    assert 0 < ret["Acc"] < 1


def test_grand_cora():
    args = get_default_args()
    args.model = "grand"
    args.dataset = "cora"
    args.task = "node_classification"
    args.hidden_dropout = 0.5
    args.order = 4
    args.input_dropout = 0.5
    args.lam = 1
    args.tem = 0.3
    args.sample = 2
    args.alpha = 0.1
    args.dropnode_rate = 0.5
    args.bn = True
    task = build_task(args)
    ret = task.train()
    assert 0 < ret["Acc"] < 1


def test_gpt_gnn_cora():
    args = get_default_args()
    args.task = "node_classification"
    args.dataset = "cora"
    args.model = "gpt_gnn"
    args.use_pretrain = False
    args.pretrain_model_dir = ""
    args.task_name = ""
    args.sample_depth = 3
    args.sample_width = 16
    args.conv_name = "hgt"
    args.n_hid = 16
    args.n_heads = 2
    args.n_layers = 2
    args.prev_norm = True
    args.last_norm = True
    args.optimizer = "adamw"
    args.scheduler = "cosine"
    args.data_percentage = 0.1
    args.n_epoch = 2
    args.n_pool = 8
    args.n_batch = 5
    args.batch_size = 64
    args.clip = 0.5
    task = build_task(args)
    ret = task.train()
    assert 0 <= ret["Acc"] <= 1


def test_sign_cora():
    args = get_default_args()
    args.task = "node_classification"
    args.model = "sign"
    args.dataset = "cora"
    args.lr = 0.00005
    args.hidden_size = 2048
    args.num_layers = 3
    args.num_propagations = 3
    args.dropout = 0.3
    args.directed = False
    args.dropedge_rate = 0.2
    args.asymm_norm = False
    args.set_diag = False
    args.remove_diag = False
    task = build_task(args)
    ret = task.train()
    assert 0 < ret["Acc"] < 1


def test_jknet_jknet_cora():
    args = get_default_args()
    args.task = "node_classification"
    args.dataset = "jknet_cora"
    args.model = "jknet"
    args.lr = 0.005
    args.layer_aggregation = "maxpool"
    args.node_aggregation = "sum"
    args.n_layers = 3
    args.n_units = 16
    args.in_features = 1433
    args.out_features = 7
    args.max_epoch = 2
    task = build_task(args)
    ret = task.train()
    assert 0 <= ret["Acc"] <= 1


def test_ppnp_cora():
    args = get_default_args()
    args.task = "node_classification"
    args.model = "ppnp"
    args.dataset = "cora"
    args.propagation_type = "ppnp"
    args.alpha = 0.1
    args.num_iterations = 10
    task = build_task(args)
    ret = task.train()
    assert 0 < ret["Acc"] < 1


def test_appnp_cora():
    args = get_default_args()
    args.task = "node_classification"
    args.model = "ppnp"
    args.dataset = "cora"
    args.propagation_type = "appnp"
    args.alpha = 0.1
    args.num_iterations = 10
    task = build_task(args)
    ret = task.train()
    assert 0 < ret["Acc"] < 1


def test_sgcpn_cora():
    args = get_default_args()
    args.dataset = "cora"
    args.task = "node_classification"
    args.model = "sgcpn"
    args.dropout = 0.6
    args.num_layers = 10
    args.norm_mode = "PN"
    args.norm_scale = 10
    args.missing_rate = 20
    task = build_task(args)
    ret = task.train()
    assert 0 < ret["Acc"] < 1


def test_sgc_cora():
    args = get_default_args()
    args.task = "node_classification"
    args.dataset = "cora"
    args.model = "sgc"
    task = build_task(args)
    ret = task.train()
    assert 0 <= ret["Acc"] <= 1


def test_dropedge_gcn_cora():
    args = get_default_args()
    args.task = "node_classification"
    args.dataset = "cora"
    args.model = "dropedge_gcn"
    args.baseblock = "mutigcn"
    args.inputlayer = "gcn"
    args.outputlayer = "gcn"
    args.hidden_size = 64
    args.dropout = 0.5
    args.withbn = False
    args.withloop = False
    args.nhiddenlayer = 1
    args.nbaseblocklayer = 1
    args.aggrmethod = "default"
    args.activation = F.relu
    args.task_type = "full"

    task = build_task(args)
    ret = task.train()
    assert 0 <= ret["Acc"] <= 1


def test_dropedge_resgcn_cora():
    args = get_default_args()
    args.task = "node_classification"
    args.dataset = "cora"
    args.model = "dropedge_gcn"
    args.baseblock = "resgcn"
    args.inputlayer = "gcn"
    args.outputlayer = "gcn"
    args.hidden_size = 64
    args.dropout = 0.5
    args.withbn = False
    args.withloop = False
    args.nhiddenlayer = 1
    args.nbaseblocklayer = 1
    args.aggrmethod = "concat"
    args.activation = F.relu
    args.task_type = "full"

    task = build_task(args)
    ret = task.train()
    assert 0 <= ret["Acc"] <= 1


def test_dropedge_densegcn_cora():
    args = get_default_args()
    args.task = "node_classification"
    args.dataset = "cora"
    args.model = "dropedge_gcn"
    args.baseblock = "densegcn"
    args.inputlayer = ""
    args.outputlayer = "none"
    args.hidden_size = 64
    args.dropout = 0.5
    args.withbn = False
    args.withloop = False
    args.nhiddenlayer = 1
    args.nbaseblocklayer = 1
    args.aggrmethod = "add"
    args.activation = F.relu
    args.task_type = "full"

    task = build_task(args)
    ret = task.train()
    assert 0 <= ret["Acc"] <= 1


def test_dropedge_inceptiongcn_cora():
    args = get_default_args()
    args.task = "node_classification"
    args.dataset = "cora"
    args.model = "dropedge_gcn"
    args.baseblock = "inceptiongcn"
    args.inputlayer = "gcn"
    args.outputlayer = "gcn"
    args.hidden_size = 64
    args.dropout = 0.5
    args.withbn = False
    args.withloop = False
    args.nhiddenlayer = 1
    args.nbaseblocklayer = 1
    args.aggrmethod = "add"
    args.activation = F.relu
    args.task_type = "full"

    task = build_task(args)
    ret = task.train()
    assert 0 <= ret["Acc"] <= 1


def test_pprgo_cora():
    args = get_default_args()
    args.cpu = True
    args.task = "node_classification"
    args.dataset = "cora"
    args.model = "pprgo"
    args.k = 32
    args.alpha = 0.5
    args.eval_step = 1
    args.batch_size = 32
    args.test_batch_size = 128
    args.activation = "relu"
    args.num_layers = 2
    args.nprop_inference = 2
    args.eps = 0.001
    for norm in ["sym", "row"]:
        args.norm = norm
        task = build_task(args)
        ret = task.train()
        assert 0 <= ret["Acc"] <= 1


if __name__ == "__main__":
<<<<<<< HEAD
<<<<<<< HEAD
=======
>>>>>>> c41639d8
    test_gdc_gcn_cora()
    test_gcn_cora()
    test_gat_cora()
    test_pairnorm_cora_deepgcn()
    test_pairnorm_cora_deepgat()
    test_pairnorm_cora_gcn()
    test_pairnorm_cora_sgc()
    test_sgcpn_cora()
    test_sgc_cora()
    test_mlp_pubmed()
    test_mixhop_citeseer()
    test_graphsage_cora()
    test_pyg_cheb_cora()
    test_pyg_gcn_cora()
    test_pyg_gat_cora()
    test_pyg_infomax_cora()
    test_pyg_unet_cora()
    test_pyg_drgcn_cora()
    test_pyg_drgat_cora()
    test_disengcn_cora()
    test_graph_mix()
    test_srgcn_cora()
    test_gcnii_cora()
    test_deepergcn_cora()
    test_grand_cora()
    test_pyg_gcn_cora_sampler()
    test_gpt_gnn_cora()
    test_sign_cora()
    test_jknet_jknet_cora()
    test_sgcpn_cora()
    test_ppnp_cora()
    test_appnp_cora()
    test_dropedge_gcn_cora()
    test_dropedge_resgcn_cora()
    test_dropedge_inceptiongcn_cora()
    test_dropedge_densegcn_cora()
    test_unet_cora()
<<<<<<< HEAD
=======
    # test_gdc_gcn_cora()
    # test_gcn_cora()
    # test_gat_cora()
    # test_pairnorm_cora_deepgcn()
    # test_pairnorm_cora_deepgat()
    # test_pairnorm_cora_gcn()
    # test_pairnorm_cora_sgc()
    # test_sgcpn_cora()
    # test_sgc_cora()
    # test_mlp_pubmed()
    # test_mixhop_citeseer()
    # test_graphsage_cora()
    # test_pyg_cheb_cora()
    # test_pyg_gcn_cora()
    # test_pyg_gat_cora()
    # test_pyg_infomax_cora()
    # test_pyg_unet_cora()
    # test_pyg_drgcn_cora()
    # test_pyg_drgat_cora()
    # test_disengcn_cora()
    # test_graph_mix()
    # test_srgcn_cora()
    # test_gcnii_cora()
    # test_deepergcn_cora()
    # test_grand_cora()
    # test_pyg_gcn_cora_sampler()
    # test_gpt_gnn_cora()
    # test_sign_cora()
    # test_jknet_jknet_cora()
    # test_sgcpn_cora()
    # test_ppnp_cora()
    # test_appnp_cora()
    # test_dropedge_gcn_cora()
    # test_dropedge_resgcn_cora()
    # test_dropedge_inceptiongcn_cora()
    # test_dropedge_densegcn_cora()
    # test_unet_cora()
    test_pprgo_cora()
>>>>>>> upstream/master
=======
    test_pprgo_cora()
>>>>>>> c41639d8
<|MERGE_RESOLUTION|>--- conflicted
+++ resolved
@@ -21,11 +21,7 @@
         "weight_decay": 5e-4,
         "missing_rate": -1,
         "task": "node_classification",
-<<<<<<< HEAD
-        "dataset": "cora"
-=======
         "dataset": "cora",
->>>>>>> upstream/master
     }
     return build_args_from_dict(default_dict)
 
@@ -674,10 +670,6 @@
 
 
 if __name__ == "__main__":
-<<<<<<< HEAD
-<<<<<<< HEAD
-=======
->>>>>>> c41639d8
     test_gdc_gcn_cora()
     test_gcn_cora()
     test_gat_cora()
@@ -715,47 +707,4 @@
     test_dropedge_inceptiongcn_cora()
     test_dropedge_densegcn_cora()
     test_unet_cora()
-<<<<<<< HEAD
-=======
-    # test_gdc_gcn_cora()
-    # test_gcn_cora()
-    # test_gat_cora()
-    # test_pairnorm_cora_deepgcn()
-    # test_pairnorm_cora_deepgat()
-    # test_pairnorm_cora_gcn()
-    # test_pairnorm_cora_sgc()
-    # test_sgcpn_cora()
-    # test_sgc_cora()
-    # test_mlp_pubmed()
-    # test_mixhop_citeseer()
-    # test_graphsage_cora()
-    # test_pyg_cheb_cora()
-    # test_pyg_gcn_cora()
-    # test_pyg_gat_cora()
-    # test_pyg_infomax_cora()
-    # test_pyg_unet_cora()
-    # test_pyg_drgcn_cora()
-    # test_pyg_drgat_cora()
-    # test_disengcn_cora()
-    # test_graph_mix()
-    # test_srgcn_cora()
-    # test_gcnii_cora()
-    # test_deepergcn_cora()
-    # test_grand_cora()
-    # test_pyg_gcn_cora_sampler()
-    # test_gpt_gnn_cora()
-    # test_sign_cora()
-    # test_jknet_jknet_cora()
-    # test_sgcpn_cora()
-    # test_ppnp_cora()
-    # test_appnp_cora()
-    # test_dropedge_gcn_cora()
-    # test_dropedge_resgcn_cora()
-    # test_dropedge_inceptiongcn_cora()
-    # test_dropedge_densegcn_cora()
-    # test_unet_cora()
-    test_pprgo_cora()
->>>>>>> upstream/master
-=======
-    test_pprgo_cora()
->>>>>>> c41639d8
+    test_pprgo_cora()