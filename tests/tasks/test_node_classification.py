--- conflicted
+++ resolved
@@ -445,7 +445,6 @@
     ret = task.train()
     assert 0 <= ret["Acc"] <= 1
 
-<<<<<<< HEAD
 def test_sign_cora():
     args = get_default_args()
     args.task = 'node_classification'
@@ -464,8 +463,6 @@
     task = build_task(args)
     ret = task.train()
     assert 0 < ret['Acc'] < 1
-=======
->>>>>>> ffccdab7
 
 def test_jknet_jknet_cora():
     args = get_default_args()
