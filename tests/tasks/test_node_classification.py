--- conflicted
+++ resolved
@@ -290,6 +290,21 @@
     args = get_default_args()
     args.task = "node_classification"
     args.dataset = "cora"
+    args.model = "ssp"
+    
+    args.eps = 0.01
+    args.update_freq = 128 
+    args.alpha = None
+    args.gamma = 100
+
+    task = build_task(args)
+    ret = task.train()
+    assert 0 <= ret["Acc"] <= 1
+
+def test_pyg_ssp_citeseer():
+    args = get_default_args()
+    args.task = "node_classification"
+    args.dataset = "citeseer"
     args.model = "ssp"
     
     args.eps = 0.01
@@ -558,12 +573,10 @@
     test_pyg_gcn_cora_sampler()
     test_gpt_gnn_cora()
     test_jknet_jknet_cora()
-<<<<<<< HEAD
     test_ppnp_citeseer()
     test_appnp_citeseer()
     test_pyg_ssp_cora()
-=======
->>>>>>> fc3d3cb8
+    test_pyg_ssp_citesee()
     test_sgcpn_cora()
     test_ppnp_cora()
     test_appnp_cora()