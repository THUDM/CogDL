import torch
from cogdl import options
from cogdl.tasks import build_task
from cogdl.datasets import build_dataset
from cogdl.models import build_model
from cogdl.utils import build_args_from_dict


def get_default_args():
    cuda_available = torch.cuda.is_available()
    default_dict = {
        "hidden_size": 16,
        "dropout": 0.5,
        "patience": 2,
        "device_id": [0],
        "max_epoch": 3,
        "sampler": "none",
        "cpu": not cuda_available,
        "lr": 0.01,
        "weight_decay": 5e-4,
        "missing_rate": -1,
    }
    return build_args_from_dict(default_dict)


def test_gdc_gcn_cora():
    args = get_default_args()
    args.task = 'node_classification'
    args.dataset = 'cora'
    args.model = 'gdc_gcn'
    dataset = build_dataset(args)
    args.num_features = dataset.num_features
    args.num_classes = dataset.num_classes
    args.num_layers = 1
    args.alpha = 0.05 # ppr filter param
    args.t = 5.0 # heat filter param
    args.k = 128 # top k entries to be retained
    args.eps = 0.01 # change depending on gdc_type
    args.dataset = dataset
    args.gdc_type = 'ppr' # ppr, heat, none

    model = build_model(args)
    task = build_task(args, dataset=dataset, model=model)
    ret = task.train()
    assert 0 <= ret["Acc"] <= 1

def test_gcn_cora():
    args = get_default_args()
    args.task = "node_classification"
    args.dataset = "cora"
    args.model = "gcn"
    task = build_task(args)
    ret = task.train()
    assert 0 <= ret["Acc"] <= 1


def test_gat_cora():
    args = get_default_args()
    args.task = "node_classification"
    args.dataset = "cora"
    args.model = "gat"
    args.alpha = 0.2
    args.nheads = 8
    task = build_task(args)
    ret = task.train()
    assert 0 <= ret["Acc"] <= 1


def test_mlp_pubmed():
    args = get_default_args()
    args.task = "node_classification"
    args.dataset = "pubmed"
    args.model = "mlp"
    args.num_layers = 2
    task = build_task(args)
    ret = task.train()
    assert 0 <= ret["Acc"] <= 1


def test_mixhop_citeseer():
    args = get_default_args()
    args.task = "node_classification"
    args.dataset = "citeseer"
    args.model = "mixhop"
    args.layer1_pows = [20, 20, 20]
    args.layer2_pows = [20, 20, 20]
    task = build_task(args)
    ret = task.train()
    assert 0 <= ret["Acc"] <= 1


def test_pairnorm_cora_deepgcn():
    args = get_default_args()
    args.task = "node_classification"
    args.dataset = "cora"
    args.model = "pairnorm"
    args.pn_model = "DeepGCN"
    args.nlayer = 10
    args.missing_rate = 100
    args.norm_mode = 'PN-SI'
    args.residual = 0
    args.hidden_layers = 64
    args.nhead = 1
    args.dropout = 0.6
    args.norm_scale = 1.0
    args.no_fea_norm = "store_false"
    task = build_task(args)
    ret = task.train()
    assert 0 <= ret["Acc"] <=1


def test_pairnorm_cora_gcn():
    args = get_default_args()
    args.task = "node_classification"
    args.dataset = "cora"
    args.model = "pairnorm"
    args.pn_model = "GCN"
    args.nlayer = 10
    args.missing_rate = 100
    args.norm_mode = 'PN-SI'
    args.residual = 0
    args.hidden_layers = 64
    args.nhead = 1
    args.dropout = 0.6
    args.norm_scale = 1.0
    args.no_fea_norm = "store_false"
    task = build_task(args)
    ret = task.train()
    assert 0 <= ret["Acc"] <=1


def test_pairnorm_cora_sgc():
    args = get_default_args()
    args.task = "node_classification"
    args.dataset = "cora"
    args.model = "pairnorm"
    args.pn_model = "SGC"
    args.nlayer = 10
    args.missing_rate = 100
    args.norm_mode = 'PN-SI'
    args.residual = 0
    args.hidden_layers = 64
    args.nhead = 1
    args.dropout = 0.6
    args.norm_scale = 1.0
    args.no_fea_norm = "store_false"
    task = build_task(args)
    ret = task.train()
    assert 0 <= ret["Acc"] <=1


def test_pairnorm_cora_deepgat():
    args = get_default_args()
    args.task = "node_classification"
    args.dataset = "cora"
    args.model = "pairnorm"
    args.pn_model = "DeepGAT"
    args.nlayer = 10
    args.missing_rate = 100
    args.norm_mode = 'PN-SI'
    args.residual = 0
    args.hidden_layers = 64
    args.nhead = 1
    args.dropout = 0.6
    args.norm_scale = 1.0
    args.no_fea_norm = "store_false"
    task = build_task(args)
    ret = task.train()
    assert 0 <= ret["Acc"] <=1


def test_graphsage_cora():
    args = get_default_args()
    args.task = "node_classification"
    args.dataset = "cora"
    args.model = "graphsage"
    args.num_layers = 2
    args.hidden_size = [128]
    args.sample_size = [10, 10]
    task = build_task(args)
    ret = task.train()
    assert 0 <= ret["Acc"] <= 1


def test_pyg_cheb_cora():
    args = get_default_args()
    args.task = "node_classification"
    args.dataset = "cora"
    args.model = "chebyshev"
    args.num_layers = 2
    args.filter_size = 5
    task = build_task(args)
    ret = task.train()
    assert 0 <= ret["Acc"] <= 1


def test_pyg_gcn_cora():
    args = get_default_args()
    args.task = "node_classification"
    args.dataset = "cora"
    args.model = "pyg_gcn"
    args.num_layers = 2
    task = build_task(args)
    ret = task.train()
    assert 0 <= ret["Acc"] <= 1


def test_pyg_gcn_cora_sampler():
    args = get_default_args()
    args.task = "node_classification"
    args.dataset = "cora"
    args.model = "pyg_gcn"
    args.cpu = True
    args.num_layers = 2
    args.sample_coverage = 20
    args.size_subgraph = 200
    args.num_walks = 20
    args.walk_length = 10
    args.size_frontier = 20
    sampler_list = ["node", "edge", "rw", "mrw"]

    for sampler in sampler_list:
        args.sampler = sampler
        task = build_task(args)
        ret = task.train()
        assert 0 <= ret["Acc"] <= 1


def test_pyg_gat_cora():
    args = get_default_args()
    args.task = "node_classification"
    args.dataset = "cora"
    args.model = "pyg_gat"
    args.num_heads = 8
    task = build_task(args)
    ret = task.train()
    assert 0 <= ret["Acc"] <= 1


def test_pyg_infomax_cora():
    args = get_default_args()
    args.task = "node_classification"
    args.dataset = "cora"
    args.model = "infomax"
    task = build_task(args)
    ret = task.train()
    assert 0 <= ret["Acc"] <= 1


def test_pyg_unet_cora():
    args = get_default_args()
    args.task = "node_classification"
    args.dataset = "cora"
    args.model = "unet"
    args.num_layers = 2
    task = build_task(args)
    ret = task.train()
    assert 0 <= ret["Acc"] <= 1


def test_pyg_drgcn_cora():
    args = get_default_args()
    args.task = "node_classification"
    args.dataset = "cora"
    args.model = "drgcn"
    args.num_layers = 2
    task = build_task(args)
    ret = task.train()
    assert 0 <= ret["Acc"] <= 1


def test_pyg_drgat_cora():
    args = get_default_args()
    args.task = "node_classification"
    args.dataset = "cora"
    args.model = "drgat"
    args.num_heads = 8
    task = build_task(args)
    ret = task.train()
    assert 0 <= ret["Acc"] <= 1


def test_disengcn_cora():
    args = get_default_args()
    args.task = "node_classification"
    args.dataset = "cora"
    args.model = "disengcn"
    args.K = [4, 2]
    args.activation = "leaky_relu"
    args.tau = 1.0
    args.iterations = 3
    task = build_task(args)
    ret = task.train()
    assert 0 <= ret["Acc"] <= 1


def test_graph_mix():
    args = get_default_args()
    args.task = "node_classification"
    args.dataset = "cora"
    args.model = "gcnmix"
    args.rampup_starts = 1
    args.rampup_ends = 100
    args.mixup_consistency = 5.0
    args.ema_decay = 0.999
    args.alpha = 1.0
    args.temperature = 1.0
    args.k = 10
    task = build_task(args)
    ret = task.train()
    assert 0 <= ret["Acc"] <= 1


def test_srgcn_cora():
    args = get_default_args()
    args.task = "node_classification"
    args.dataset = "cora"
    args.model = "srgcn"
    args.num_heads = 4
    args.subheads = 1
    args.nhop = 1
    args.node_dropout = 0.5
    args.alpha = 0.2

    args.normalization = "identity"
    args.attention_type = "identity"
    args.activation = "linear"

    norm_list = ["identity", "row_uniform", "row_softmax", "col_uniform", "symmetry"]
    activation_list = ["relu", "relu6", "sigmoid", "tanh", "leaky_relu", "softplus", "elu", "linear"]
    attn_list = ["node", "edge", "identity", "heat", "ppr"]  # gaussian

    for norm in norm_list:
        args.normalization = norm
        task = build_task(args)
        ret = task.train()
        assert 0 < ret["Acc"] < 1

    args.norm = "identity"
    for ac in activation_list:
        args.activation = ac
        task = build_task(args)
        ret = task.train()
        assert 0 < ret["Acc"] < 1

    args.activation = "relu"
    for attn in attn_list:
        args.attention_type = attn
        task = build_task(args)
        ret = task.train()
        assert 0 < ret["Acc"] < 1


def test_gcnii_cora():
    args = get_default_args()
    args.dataset = "cora"
    args.task = "node_classification"
    args.model = "gcnii"
    args.num_layers = 2
    args.lmbda = 0.2
    args.wd1 = 0.001
    args.wd2 = 5e-4
    args.alpha = 0.1
    task = build_task(args)
    ret = task.train()
    assert 0 < ret["Acc"] < 1


def test_deepergcn_cora():
    args = get_default_args()
    args.dataset = "cora"
    args.task = "node_classification"
    args.model = "deepergcn"
    args.num_layers = 2
    args.connection = "res+"
    args.cluster_number = 3
    args.max_epoch = 10
    args.patience = 1
    args.learn_beta = True
    args.learn_msg_scale = True
    args.aggr = "softmax_sg"
    args.batch_size = 1
    args.activation = "relu"
    args.beta = 1.0
    args.p = 1.0
    args.use_msg_norm = True
    args.learn_p = True
    args.learn_beta = True
    args.learn_msg_scale = True
    task = build_task(args)
    ret = task.train()
    assert 0 < ret["Acc"] < 1


def test_grand_cora():
    args = get_default_args()
    args.model = "grand"
    args.dataset = "cora"
    args.task = "node_classification"
    args.hidden_dropout = 0.5
    args.order = 4
    args.input_dropout = 0.5
    args.lam = 1
    args.tem = 0.3
    args.sample = 2
    args.alpha = 0.1
    args.dropnode_rate = 0.5
    args.bn = True
    task = build_task(args)
    ret = task.train()
    assert 0 < ret["Acc"] < 1


def test_gpt_gnn_cora():
    args = get_default_args()
    args.task = "node_classification"
    args.dataset = "cora"
    args.model = "gpt_gnn"
    args.use_pretrain = False
    args.pretrain_model_dir = ""
    args.task_name = ""
    args.sample_depth = 3
    args.sample_width = 16
    args.conv_name = "hgt"
    args.n_hid = 16
    args.n_heads = 2
    args.n_layers = 2
    args.prev_norm = True
    args.last_norm = True
    args.optimizer = "adamw"
    args.scheduler = "cosine"
    args.data_percentage = 0.1
    args.n_epoch = 2
    args.n_pool = 8
    args.n_batch = 5
    args.batch_size = 64
    args.clip = 0.5
    task = build_task(args)
    ret = task.train()
    assert 0 <= ret["Acc"] <= 1

<<<<<<< HEAD
=======
def test_jknet_jknet_cora():
    args = get_default_args()
    args.task = "node_classification"
    args.dataset = "jknet_cora"
    args.model = "jknet"
    args.lr = 0.005
    args.layer_aggregation = 'maxpool'
    args.node_aggregation = 'sum'
    args.n_layers = 6
    args.n_units = 16
    args.in_features = 1433
    args.out_features = 7
    args.max_epoch = 100
    task = build_task(args)
    ret = task.train()
    assert 0 <= ret["Acc"] <= 1
>>>>>>> e04f0dc1

def test_ppnp_citeseer():
    args = get_default_args()
    args.task = 'node_classification'
    args.model = 'ppnp'
    args.dataset = 'citeseer'
    args.propagation_type = 'ppnp'
    args.alpha = 0.1
    args.num_iterations = 10
    task = build_task(args)
    ret = task.train()
    assert 0 < ret['Acc'] < 1


def test_appnp_citeseer():
    args = get_default_args()
    args.task = 'node_classification'
    args.model = 'ppnp'
    args.dataset = 'citeseer'
    args.propagation_type = 'appnp'
    args.alpha = 0.1
    args.num_iterations = 10
    task = build_task(args)
    ret = task.train()
    assert 0 < ret['Acc'] < 1


def test_sgcpn_cora():
    args = get_default_args()
    args.dataset = "cora"
    args.task = "node_classification"
    args.model = "sgcpn"
    args.dropout = 0.6
    args.num_layers = 10
    args.norm_mode = "PN"
    args.norm_scale = 10
    args.missing_rate = 20
    task = build_task(args)
    ret = task.train()
    assert 0 < ret["Acc"] < 1


def test_sgc_cora():
    args = get_default_args()
    args.task = "node_classification"
    args.dataset = "cora"
    args.model = "sgc"
    task = build_task(args)
    ret = task.train()
    assert 0 <= ret["Acc"] <= 1
    

if __name__ == "__main__":
    test_gdc_gcn_cora()
    test_gcn_cora()
    test_gat_cora()
    test_pairnorm_cora_deepgcn()
    test_pairnorm_cora_deepgat()
    test_pairnorm_cora_gcn()
    test_pairnorm_cora_sgc()
    test_sgcpn_cora()
    test_sgc_cora()
    test_mlp_pubmed()
    test_mixhop_citeseer()
    test_graphsage_cora()
    test_pyg_cheb_cora()
    test_pyg_gcn_cora()
    test_pyg_gat_cora()
    test_pyg_infomax_cora()
    test_pyg_unet_cora()
    test_pyg_drgcn_cora()
    test_pyg_drgat_cora()
    test_disengcn_cora()
    test_graph_mix()
    test_srgcn_cora()
    test_gcnii_cora()
    test_deepergcn_cora()
    test_grand_cora()
    test_pyg_gcn_cora_sampler()
    test_gpt_gnn_cora()
    test_jknet_jknet_cora()
    test_ppnp_citeseer()
    test_appnp_citeseer()<|MERGE_RESOLUTION|>--- conflicted
+++ resolved
@@ -439,8 +439,7 @@
     ret = task.train()
     assert 0 <= ret["Acc"] <= 1
 
-<<<<<<< HEAD
-=======
+
 def test_jknet_jknet_cora():
     args = get_default_args()
     args.task = "node_classification"
@@ -457,7 +456,7 @@
     task = build_task(args)
     ret = task.train()
     assert 0 <= ret["Acc"] <= 1
->>>>>>> e04f0dc1
+
 
 def test_ppnp_citeseer():
     args = get_default_args()
