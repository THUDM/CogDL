import torch
import torch.nn.functional as F
from cogdl import options
from cogdl.tasks import build_task
from cogdl.datasets import build_dataset
from cogdl.models import build_model
from cogdl.utils import build_args_from_dict


def get_default_args():
    cuda_available = torch.cuda.is_available()
    default_dict = {
        "hidden_size": 16,
        "dropout": 0.5,
        "patience": 2,
        "device_id": [0],
        "max_epoch": 3,
        "sampler": "none",
        "cpu": not cuda_available,
        "lr": 0.01,
        "weight_decay": 5e-4,
        "missing_rate": -1,
        "task": "node_classification",
        "dataset": "cora",
    }
    return build_args_from_dict(default_dict)


def test_gdc_gcn_cora():
    args = get_default_args()
    args.task = "node_classification"
    args.dataset = "cora"
    args.model = "gdc_gcn"
    dataset = build_dataset(args)
    args.num_features = dataset.num_features
    args.num_classes = dataset.num_classes
    args.num_layers = 1
    args.alpha = 0.05  # ppr filter param
    args.t = 5.0  # heat filter param
    args.k = 128  # top k entries to be retained
    args.eps = 0.01  # change depending on gdc_type
    args.dataset = dataset
    args.gdc_type = "ppr"  # ppr, heat, none

    model = build_model(args)
    task = build_task(args, dataset=dataset, model=model)
    ret = task.train()
    assert 0 <= ret["Acc"] <= 1


def test_gcn_cora():
    args = get_default_args()
    args.task = "node_classification"
    args.dataset = "cora"
    args.model = "gcn"
    task = build_task(args)
    ret = task.train()
    assert 0 <= ret["Acc"] <= 1


def test_gat_cora():
    args = get_default_args()
    args.task = "node_classification"
    args.dataset = "cora"
    args.model = "gat"
    args.alpha = 0.2
    args.nheads = 8
    task = build_task(args)
    ret = task.train()
    assert 0 <= ret["Acc"] <= 1


def test_mlp_pubmed():
    args = get_default_args()
    args.task = "node_classification"
    args.dataset = "pubmed"
    args.model = "mlp"
    args.num_layers = 2
    task = build_task(args)
    ret = task.train()
    assert 0 <= ret["Acc"] <= 1


def test_mixhop_citeseer():
    args = get_default_args()
    args.task = "node_classification"
    args.dataset = "citeseer"
    args.model = "mixhop"
    args.layer1_pows = [20, 20, 20]
    args.layer2_pows = [20, 20, 20]
    task = build_task(args)
    ret = task.train()
    assert 0 <= ret["Acc"] <= 1


def test_pairnorm_cora_deepgcn():
    args = get_default_args()
    args.task = "node_classification"
    args.dataset = "cora"
    args.model = "pairnorm"
    args.pn_model = "DeepGCN"
    args.nlayer = 10
    args.missing_rate = 100
    args.norm_mode = "PN-SI"
    args.residual = 0
    args.hidden_layers = 64
    args.nhead = 1
    args.dropout = 0.6
    args.norm_scale = 1.0
    args.no_fea_norm = "store_false"
    task = build_task(args)
    ret = task.train()
    assert 0 <= ret["Acc"] <= 1


def test_pairnorm_cora_gcn():
    args = get_default_args()
    args.task = "node_classification"
    args.dataset = "cora"
    args.model = "pairnorm"
    args.pn_model = "GCN"
    args.nlayer = 10
    args.missing_rate = 100
    args.norm_mode = "PN-SI"
    args.residual = 0
    args.hidden_layers = 64
    args.nhead = 1
    args.dropout = 0.6
    args.norm_scale = 1.0
    args.no_fea_norm = "store_false"
    task = build_task(args)
    ret = task.train()
    assert 0 <= ret["Acc"] <= 1


def test_pairnorm_cora_sgc():
    args = get_default_args()
    args.task = "node_classification"
    args.dataset = "cora"
    args.model = "pairnorm"
    args.pn_model = "SGC"
    args.nlayer = 10
    args.missing_rate = 100
    args.norm_mode = "PN-SI"
    args.residual = 0
    args.hidden_layers = 64
    args.nhead = 1
    args.dropout = 0.6
    args.norm_scale = 1.0
    args.no_fea_norm = "store_false"
    task = build_task(args)
    ret = task.train()
    assert 0 <= ret["Acc"] <= 1


def test_pairnorm_cora_deepgat():
    args = get_default_args()
    args.task = "node_classification"
    args.dataset = "cora"
    args.model = "pairnorm"
    args.pn_model = "DeepGAT"
    args.nlayer = 10
    args.missing_rate = 100
    args.norm_mode = "PN-SI"
    args.residual = 0
    args.hidden_layers = 64
    args.nhead = 2
    args.dropout = 0.6
    args.norm_scale = 1.0
    args.no_fea_norm = "store_false"
    task = build_task(args)
    ret = task.train()
    assert 0 <= ret["Acc"] <= 1


def test_graphsage_cora():
    args = get_default_args()
    args.task = "node_classification"
    args.model = "graphsage"
    args.batch_size = 256
    args.num_layers = 2
    args.patience = 1
    args.max_epoch = 5
    args.hidden_size = [32, 32]
    args.sample_size = [3, 5]
    args.num_workers = 1
    for dataset in ["cora", "pubmed"]:
        args.dataset = dataset
        task = build_task(args)
        ret = task.train()
    assert 0 <= ret["Acc"] <= 1


def test_pyg_cheb_cora():
    args = get_default_args()
    args.task = "node_classification"
    args.dataset = "cora"
    args.model = "chebyshev"
    args.num_layers = 2
    args.filter_size = 5
    task = build_task(args)
    ret = task.train()
    assert 0 <= ret["Acc"] <= 1


def test_pyg_gcn_cora():
    args = get_default_args()
    args.task = "node_classification"
    args.dataset = "cora"
    args.model = "pyg_gcn"
    args.num_layers = 2
    task = build_task(args)
    ret = task.train()
    assert 0 <= ret["Acc"] <= 1


def test_pyg_gcn_cora_sampler():
    args = get_default_args()
    args.task = "node_classification"
    args.dataset = "cora"
    args.model = "pyg_gcn"
    args.cpu = True
    args.num_layers = 2
    args.sample_coverage = 20
    args.size_subgraph = 200
    args.num_walks = 20
    args.walk_length = 10
    args.size_frontier = 20
    sampler_list = ["node", "edge", "rw", "mrw"]

    for sampler in sampler_list:
        args.sampler = sampler
        task = build_task(args)
        ret = task.train()
        assert 0 <= ret["Acc"] <= 1


def test_pyg_gat_cora():
    args = get_default_args()
    args.task = "node_classification"
    args.dataset = "cora"
    args.model = "pyg_gat"
    args.num_heads = 8
    task = build_task(args)
    ret = task.train()
    assert 0 <= ret["Acc"] <= 1


def test_pyg_infomax_cora():
    args = get_default_args()
    args.task = "node_classification"
    args.dataset = "cora"
    args.model = "infomax"
    task = build_task(args)
    ret = task.train()
    assert 0 <= ret["Acc"] <= 1


def test_pyg_unet_cora():
    args = get_default_args()
    args.task = "node_classification"
    args.dataset = "cora"
    args.model = "pyg_unet"
    args.num_layers = 2
    task = build_task(args)
    ret = task.train()
    assert 0 <= ret["Acc"] <= 1


def test_unet_cora():
    args = get_default_args()
    args.cpu = True
    args.model = "unet"
    args.pool_rate = [0.5, 0.5]
    args.n_pool = 2
    args.adj_dropout = 0.3
    args.n_dropout = 0.8
    args.hidden_size = 16
    args.improved = True
    args.aug_adj = True
    args.activation = "elu"
    task = build_task(args)
    ret = task.train()
    assert 0 <= ret["Acc"] <= 1


def test_pyg_drgcn_cora():
    args = get_default_args()
    args.task = "node_classification"
    args.dataset = "cora"
    args.model = "drgcn"
    args.num_layers = 2
    task = build_task(args)
    ret = task.train()
    assert 0 <= ret["Acc"] <= 1


def test_pyg_drgat_cora():
    args = get_default_args()
    args.task = "node_classification"
    args.dataset = "cora"
    args.model = "drgat"
    args.num_heads = 8
    task = build_task(args)
    ret = task.train()
    assert 0 <= ret["Acc"] <= 1


def test_disengcn_cora():
    args = get_default_args()
    args.task = "node_classification"
    args.dataset = "cora"
    args.model = "disengcn"
    args.K = [4, 2]
    args.activation = "leaky_relu"
    args.tau = 1.0
    args.iterations = 3
    task = build_task(args)
    ret = task.train()
    assert 0 <= ret["Acc"] <= 1


def test_graph_mix():
    args = get_default_args()
    args.task = "node_classification"
    args.dataset = "cora"
    args.model = "gcnmix"
    args.rampup_starts = 1
    args.rampup_ends = 100
    args.mixup_consistency = 5.0
    args.ema_decay = 0.999
    args.alpha = 1.0
    args.temperature = 1.0
    args.k = 10
    task = build_task(args)
    ret = task.train()
    assert 0 <= ret["Acc"] <= 1


def test_srgcn_cora():
    args = get_default_args()
    args.task = "node_classification"
    args.dataset = "cora"
    args.model = "srgcn"
    args.num_heads = 4
    args.subheads = 1
    args.nhop = 1
    args.node_dropout = 0.5
    args.alpha = 0.2

    args.normalization = "identity"
    args.attention_type = "identity"
    args.activation = "linear"

    norm_list = ["identity", "row_uniform", "row_softmax", "col_uniform", "symmetry"]
    activation_list = ["relu", "relu6", "sigmoid", "tanh", "leaky_relu", "softplus", "elu", "linear"]
    attn_list = ["node", "edge", "identity", "heat", "ppr"]  # gaussian

    for norm in norm_list:
        args.normalization = norm
        task = build_task(args)
        ret = task.train()
        assert 0 < ret["Acc"] < 1

    args.norm = "identity"
    for ac in activation_list:
        args.activation = ac
        task = build_task(args)
        ret = task.train()
        assert 0 < ret["Acc"] < 1

    args.activation = "relu"
    for attn in attn_list:
        args.attention_type = attn
        task = build_task(args)
        ret = task.train()
        assert 0 < ret["Acc"] < 1


def test_gcnii_cora():
    args = get_default_args()
    args.dataset = "cora"
    args.task = "node_classification"
    args.model = "gcnii"
    args.num_layers = 2
    args.lmbda = 0.2
    args.wd1 = 0.001
    args.wd2 = 5e-4
    args.alpha = 0.1
    task = build_task(args)
    ret = task.train()
    assert 0 < ret["Acc"] < 1


def test_deepergcn_cora():
    args = get_default_args()
    args.dataset = "cora"
    args.task = "node_classification"
    args.model = "deepergcn"
    args.num_layers = 2
    args.connection = "res+"
    args.cluster_number = 3
    args.max_epoch = 10
    args.patience = 1
    args.learn_beta = True
    args.learn_msg_scale = True
    args.aggr = "softmax_sg"
    args.batch_size = 1
    args.activation = "relu"
    args.beta = 1.0
    args.p = 1.0
    args.use_msg_norm = True
    args.learn_p = True
    args.learn_beta = True
    args.learn_msg_scale = True
    task = build_task(args)
    ret = task.train()
    assert 0 < ret["Acc"] < 1


def test_grand_cora():
    args = get_default_args()
    args.model = "grand"
    args.dataset = "cora"
    args.task = "node_classification"
    args.hidden_dropout = 0.5
    args.order = 4
    args.input_dropout = 0.5
    args.lam = 1
    args.tem = 0.3
    args.sample = 2
    args.alpha = 0.1
    args.dropnode_rate = 0.5
    args.bn = True
    task = build_task(args)
    ret = task.train()
    assert 0 < ret["Acc"] < 1


def test_gpt_gnn_cora():
    args = get_default_args()
    args.task = "node_classification"
    args.dataset = "cora"
    args.model = "gpt_gnn"
    args.use_pretrain = False
    args.pretrain_model_dir = ""
    args.task_name = ""
    args.sample_depth = 3
    args.sample_width = 16
    args.conv_name = "hgt"
    args.n_hid = 16
    args.n_heads = 2
    args.n_layers = 2
    args.prev_norm = True
    args.last_norm = True
    args.optimizer = "adamw"
    args.scheduler = "cosine"
    args.data_percentage = 0.1
    args.n_epoch = 2
    args.n_pool = 8
    args.n_batch = 5
    args.batch_size = 64
    args.clip = 0.5
    task = build_task(args)
    ret = task.train()
    assert 0 <= ret["Acc"] <= 1


def test_sign_cora():
    args = get_default_args()
    args.task = "node_classification"
    args.model = "sign"
    args.dataset = "cora"
    args.lr = 0.00005
    args.hidden_size = 2048
    args.num_layers = 3
    args.num_propagations = 3
    args.dropout = 0.3
    args.directed = False
    args.dropedge_rate = 0.2
    args.asymm_norm = False
    args.set_diag = False
    args.remove_diag = False
    task = build_task(args)
    ret = task.train()
    assert 0 < ret["Acc"] < 1


def test_jknet_jknet_cora():
    args = get_default_args()
    args.task = "node_classification"
    args.dataset = "jknet_cora"
    args.model = "jknet"
    args.lr = 0.005
    args.layer_aggregation = "maxpool"
    args.node_aggregation = "sum"
    args.n_layers = 3
    args.n_units = 16
    args.in_features = 1433
    args.out_features = 7
    args.max_epoch = 2
    task = build_task(args)
    ret = task.train()
    assert 0 <= ret["Acc"] <= 1


def test_ppnp_cora():
    args = get_default_args()
    args.task = "node_classification"
    args.model = "ppnp"
    args.dataset = "cora"
    args.propagation_type = "ppnp"
    args.alpha = 0.1
    args.num_iterations = 10
    task = build_task(args)
    ret = task.train()
    assert 0 < ret["Acc"] < 1


def test_appnp_cora():
    args = get_default_args()
    args.task = "node_classification"
    args.model = "ppnp"
    args.dataset = "cora"
    args.propagation_type = "appnp"
    args.alpha = 0.1
    args.num_iterations = 10
    task = build_task(args)
    ret = task.train()
    assert 0 < ret["Acc"] < 1


def test_sgcpn_cora():
    args = get_default_args()
    args.dataset = "cora"
    args.task = "node_classification"
    args.model = "sgcpn"
    args.dropout = 0.6
    args.num_layers = 10
    args.norm_mode = "PN"
    args.norm_scale = 10
    args.missing_rate = 20
    task = build_task(args)
    ret = task.train()
    assert 0 < ret["Acc"] < 1


def test_sgc_cora():
    args = get_default_args()
    args.task = "node_classification"
    args.dataset = "cora"
    args.model = "sgc"
    task = build_task(args)
    ret = task.train()
    assert 0 <= ret["Acc"] <= 1


def test_dropedge_gcn_cora():
    args = get_default_args()
    args.task = "node_classification"
    args.dataset = "cora"
    args.model = "dropedge_gcn"
    args.baseblock = "mutigcn"
    args.inputlayer = "gcn"
    args.outputlayer = "gcn"
    args.hidden_size = 64
    args.dropout = 0.5
    args.withbn = False
    args.withloop = False
    args.nhiddenlayer = 1
    args.nbaseblocklayer = 1
    args.aggrmethod = "default"
    args.activation = F.relu
    args.task_type = "full"

    task = build_task(args)
    ret = task.train()
    assert 0 <= ret["Acc"] <= 1


def test_dropedge_resgcn_cora():
    args = get_default_args()
    args.task = "node_classification"
    args.dataset = "cora"
    args.model = "dropedge_gcn"
    args.baseblock = "resgcn"
    args.inputlayer = "gcn"
    args.outputlayer = "gcn"
    args.hidden_size = 64
    args.dropout = 0.5
    args.withbn = False
    args.withloop = False
    args.nhiddenlayer = 1
    args.nbaseblocklayer = 1
    args.aggrmethod = "concat"
    args.activation = F.relu
    args.task_type = "full"

    task = build_task(args)
    ret = task.train()
    assert 0 <= ret["Acc"] <= 1


def test_dropedge_densegcn_cora():
    args = get_default_args()
    args.task = "node_classification"
    args.dataset = "cora"
    args.model = "dropedge_gcn"
    args.baseblock = "densegcn"
    args.inputlayer = ""
    args.outputlayer = "none"
    args.hidden_size = 64
    args.dropout = 0.5
    args.withbn = False
    args.withloop = False
    args.nhiddenlayer = 1
    args.nbaseblocklayer = 1
    args.aggrmethod = "add"
    args.activation = F.relu
    args.task_type = "full"

    task = build_task(args)
    ret = task.train()
    assert 0 <= ret["Acc"] <= 1


def test_dropedge_inceptiongcn_cora():
    args = get_default_args()
    args.task = "node_classification"
    args.dataset = "cora"
    args.model = "dropedge_gcn"
    args.baseblock = "inceptiongcn"
    args.inputlayer = "gcn"
    args.outputlayer = "gcn"
    args.hidden_size = 64
    args.dropout = 0.5
    args.withbn = False
    args.withloop = False
    args.nhiddenlayer = 1
    args.nbaseblocklayer = 1
    args.aggrmethod = "add"
    args.activation = F.relu
    args.task_type = "full"

    task = build_task(args)
    ret = task.train()
    assert 0 <= ret["Acc"] <= 1

def test_dropedge_gcnbg_citeseer():
    args = get_default_args()
    args.task = "node_classification"
    args.dataset = "citeseer"
    args.model = "gcnbg"
    task = build_task(args)
    ret = task.train()
    assert 0 <= ret["Acc"] <= 1


def test_pprgo_cora():
    args = get_default_args()
    args.cpu = True
    args.task = "node_classification"
    args.dataset = "cora"
    args.model = "pprgo"
    args.k = 32
    args.alpha = 0.5
    args.eval_step = 1
    args.batch_size = 32
    args.test_batch_size = 128
    args.activation = "relu"
    args.num_layers = 2
    args.nprop_inference = 2
    args.eps = 0.001
    for norm in ["sym", "row"]:
        args.norm = norm
        task = build_task(args)
        ret = task.train()
        assert 0 <= ret["Acc"] <= 1


if __name__ == "__main__":
    test_gdc_gcn_cora()
    test_gcn_cora()
    test_gat_cora()
    test_pairnorm_cora_deepgcn()
    test_pairnorm_cora_deepgat()
    test_pairnorm_cora_gcn()
    test_pairnorm_cora_sgc()
    test_sgcpn_cora()
    test_sgc_cora()
    test_mlp_pubmed()
    test_mixhop_citeseer()
    test_graphsage_cora()
    test_pyg_cheb_cora()
    test_pyg_gcn_cora()
    test_pyg_gat_cora()
    test_pyg_infomax_cora()
    test_pyg_unet_cora()
    test_pyg_drgcn_cora()
    test_pyg_drgat_cora()
    test_disengcn_cora()
    test_graph_mix()
    test_srgcn_cora()
    test_gcnii_cora()
    test_deepergcn_cora()
    test_grand_cora()
    test_pyg_gcn_cora_sampler()
    test_gpt_gnn_cora()
    test_sign_cora()
    test_jknet_jknet_cora()
    test_sgcpn_cora()
    test_ppnp_cora()
    test_appnp_cora()
    test_dropedge_gcn_cora()
    test_dropedge_resgcn_cora()
    test_dropedge_inceptiongcn_cora()
    test_dropedge_densegcn_cora()
    test_unet_cora()
<<<<<<< HEAD
    test_dropedge_gcnbg_citeseer()
=======
    test_pprgo_cora()
>>>>>>> c41639d8
<|MERGE_RESOLUTION|>--- conflicted
+++ resolved
@@ -716,8 +716,5 @@
     test_dropedge_inceptiongcn_cora()
     test_dropedge_densegcn_cora()
     test_unet_cora()
-<<<<<<< HEAD
     test_dropedge_gcnbg_citeseer()
-=======
-    test_pprgo_cora()
->>>>>>> c41639d8
+    test_pprgo_cora()