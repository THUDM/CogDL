import torch
import torch.nn.functional as F
from cogdl import options
from cogdl.tasks import build_task
from cogdl.datasets import build_dataset
from cogdl.models import build_model
from cogdl.utils import build_args_from_dict


def get_default_args():
    cuda_available = torch.cuda.is_available()
    default_dict = {
        "hidden_size": 16,
        "dropout": 0.5,
        "patience": 2,
        "device_id": [0],
        "max_epoch": 3,
        "sampler": "none",
        "cpu": not cuda_available,
        "lr": 0.01,
        "weight_decay": 5e-4,
        "missing_rate": -1,
        "task": "node_classification",
        "dataset": "cora"
    }
    return build_args_from_dict(default_dict)


def test_gdc_gcn_cora():
    args = get_default_args()
    args.task = "node_classification"
    args.dataset = "cora"
    args.model = "gdc_gcn"
    dataset = build_dataset(args)
    args.num_features = dataset.num_features
    args.num_classes = dataset.num_classes
    args.num_layers = 1
    args.alpha = 0.05  # ppr filter param
    args.t = 5.0  # heat filter param
    args.k = 128  # top k entries to be retained
    args.eps = 0.01  # change depending on gdc_type
    args.dataset = dataset
    args.gdc_type = "ppr"  # ppr, heat, none

    model = build_model(args)
    task = build_task(args, dataset=dataset, model=model)
    ret = task.train()
    assert 0 <= ret["Acc"] <= 1


def test_gcn_cora():
    args = get_default_args()
    args.task = "node_classification"
    args.dataset = "cora"
    args.model = "gcn"
    task = build_task(args)
    ret = task.train()
    assert 0 <= ret["Acc"] <= 1


def test_gat_cora():
    args = get_default_args()
    args.task = "node_classification"
    args.dataset = "cora"
    args.model = "gat"
    args.alpha = 0.2
    args.nheads = 8
    task = build_task(args)
    ret = task.train()
    assert 0 <= ret["Acc"] <= 1


def test_mlp_pubmed():
    args = get_default_args()
    args.task = "node_classification"
    args.dataset = "pubmed"
    args.model = "mlp"
    args.num_layers = 2
    task = build_task(args)
    ret = task.train()
    assert 0 <= ret["Acc"] <= 1


def test_mixhop_citeseer():
    args = get_default_args()
    args.task = "node_classification"
    args.dataset = "citeseer"
    args.model = "mixhop"
    args.layer1_pows = [20, 20, 20]
    args.layer2_pows = [20, 20, 20]
    task = build_task(args)
    ret = task.train()
    assert 0 <= ret["Acc"] <= 1


def test_pairnorm_cora_deepgcn():
<<<<<<< HEAD
    args = get_default_args()
    args.task = "node_classification"
    args.dataset = "cora"
    args.model = "pairnorm"
    args.pn_model = "DeepGCN"
    args.nlayer = 10
    args.missing_rate = 100
    args.norm_mode = 'PN-SI'
    args.residual = 0
    args.hidden_layers = 64
    args.nhead = 1
    args.dropout = 0.6
    args.norm_scale = 1.0
    args.no_fea_norm = "store_false"
    task = build_task(args)
    ret = task.train()
    assert 0 <= ret["Acc"] <=1


def test_pairnorm_cora_gcn():
    args = get_default_args()
    args.task = "node_classification"
    args.dataset = "cora"
    args.model = "pairnorm"
    args.pn_model = "GCN"
    args.nlayer = 10
    args.missing_rate = 100
    args.norm_mode = 'PN-SI'
    args.residual = 0
    args.hidden_layers = 64
    args.nhead = 1
    args.dropout = 0.6
    args.norm_scale = 1.0
    args.no_fea_norm = "store_false"
    task = build_task(args)
    ret = task.train()
    assert 0 <= ret["Acc"] <=1


def test_pairnorm_cora_sgc():
    args = get_default_args()
    args.task = "node_classification"
    args.dataset = "cora"
    args.model = "pairnorm"
    args.pn_model = "SGC"
    args.nlayer = 10
    args.missing_rate = 100
    args.norm_mode = 'PN-SI'
    args.residual = 0
    args.hidden_layers = 64
    args.nhead = 1
    args.dropout = 0.6
    args.norm_scale = 1.0
    args.no_fea_norm = "store_false"
    task = build_task(args)
    ret = task.train()
    assert 0 <= ret["Acc"] <=1


def test_pairnorm_cora_deepgat():
    args = get_default_args()
    args.task = "node_classification"
    args.dataset = "cora"
    args.model = "pairnorm"
    args.pn_model = "DeepGAT"
    args.nlayer = 10
    args.missing_rate = 100
    args.norm_mode = 'PN-SI'
    args.residual = 0
    args.hidden_layers = 64
    args.nhead = 1
    args.dropout = 0.6
    args.norm_scale = 1.0
    args.no_fea_norm = "store_false"
    task = build_task(args)
    ret = task.train()
    assert 0 <= ret["Acc"] <=1


def test_graphsage_cora():
=======
>>>>>>> 133459ba
    args = get_default_args()
    args.task = "node_classification"
    args.dataset = "cora"
    args.model = "pairnorm"
    args.pn_model = "DeepGCN"
    args.nlayer = 10
    args.missing_rate = 100
    args.norm_mode = "PN-SI"
    args.residual = 0
    args.hidden_layers = 64
    args.nhead = 1
    args.dropout = 0.6
    args.norm_scale = 1.0
    args.no_fea_norm = "store_false"
    task = build_task(args)
    ret = task.train()
    assert 0 <= ret["Acc"] <= 1


def test_pairnorm_cora_gcn():
    args = get_default_args()
    args.task = "node_classification"
    args.dataset = "cora"
    args.model = "pairnorm"
    args.pn_model = "GCN"
    args.nlayer = 10
    args.missing_rate = 100
    args.norm_mode = "PN-SI"
    args.residual = 0
    args.hidden_layers = 64
    args.nhead = 1
    args.dropout = 0.6
    args.norm_scale = 1.0
    args.no_fea_norm = "store_false"
    task = build_task(args)
    ret = task.train()
    assert 0 <= ret["Acc"] <= 1


def test_pairnorm_cora_sgc():
    args = get_default_args()
    args.task = "node_classification"
    args.dataset = "cora"
    args.model = "pairnorm"
    args.pn_model = "SGC"
    args.nlayer = 10
    args.missing_rate = 100
    args.norm_mode = "PN-SI"
    args.residual = 0
    args.hidden_layers = 64
    args.nhead = 1
    args.dropout = 0.6
    args.norm_scale = 1.0
    args.no_fea_norm = "store_false"
    task = build_task(args)
    ret = task.train()
    assert 0 <= ret["Acc"] <= 1


def test_pairnorm_cora_deepgat():
    args = get_default_args()
    args.task = "node_classification"
    args.dataset = "cora"
    args.model = "pairnorm"
    args.pn_model = "DeepGAT"
    args.nlayer = 10
    args.missing_rate = 100
    args.norm_mode = "PN-SI"
    args.residual = 0
    args.hidden_layers = 64
    args.nhead = 2
    args.dropout = 0.6
    args.norm_scale = 1.0
    args.no_fea_norm = "store_false"
    task = build_task(args)
    ret = task.train()
    assert 0 <= ret["Acc"] <= 1


def test_graphsage_cora():
    args = get_default_args()
    args.task = "node_classification"
    args.model = "graphsage"
    args.batch_size = 256
    args.num_layers = 2
    args.patience = 1
    args.max_epoch = 5
    args.hidden_size = [32, 32]
    args.sample_size = [3, 5]
    args.num_workers = 1
    for dataset in ["cora", "pubmed"]:
        args.dataset = dataset
        task = build_task(args)
        ret = task.train()
    assert 0 <= ret["Acc"] <= 1


def test_pyg_cheb_cora():
    args = get_default_args()
    args.task = "node_classification"
    args.dataset = "cora"
    args.model = "chebyshev"
    args.num_layers = 2
    args.filter_size = 5
    task = build_task(args)
    ret = task.train()
    assert 0 <= ret["Acc"] <= 1


def test_pyg_gcn_cora():
    args = get_default_args()
    args.task = "node_classification"
    args.dataset = "cora"
    args.model = "pyg_gcn"
    args.num_layers = 2
    task = build_task(args)
    ret = task.train()
    assert 0 <= ret["Acc"] <= 1


def test_pyg_gcn_cora_sampler():
    args = get_default_args()
    args.task = "node_classification"
    args.dataset = "cora"
    args.model = "pyg_gcn"
    args.cpu = True
    args.num_layers = 2
    args.sample_coverage = 20
    args.size_subgraph = 200
    args.num_walks = 20
    args.walk_length = 10
    args.size_frontier = 20
    sampler_list = ["node", "edge", "rw", "mrw"]

    for sampler in sampler_list:
        args.sampler = sampler
        task = build_task(args)
        ret = task.train()
        assert 0 <= ret["Acc"] <= 1


def test_pyg_gat_cora():
    args = get_default_args()
    args.task = "node_classification"
    args.dataset = "cora"
    args.model = "pyg_gat"
    args.num_heads = 8
    task = build_task(args)
    ret = task.train()
    assert 0 <= ret["Acc"] <= 1


def test_pyg_infomax_cora():
    args = get_default_args()
    args.task = "node_classification"
    args.dataset = "cora"
    args.model = "infomax"
    task = build_task(args)
    ret = task.train()
    assert 0 <= ret["Acc"] <= 1


def test_pyg_unet_cora():
    args = get_default_args()
    args.task = "node_classification"
    args.dataset = "cora"
    args.model = "pyg_unet"
    args.num_layers = 2
    task = build_task(args)
    ret = task.train()
    assert 0 <= ret["Acc"] <= 1


def test_unet_cora():
    args = get_default_args()
    args.cpu = True
    args.model = "unet"
    args.pool_rate = [0.5, 0.5]
    args.n_pool = 2
    args.adj_dropout = 0.3
    args.n_dropout = 0.8
    args.hidden_size = 16
    args.improved = True
    args.aug_adj = True
    args.activation = "elu"
    task = build_task(args)
    ret = task.train()
    assert 0 <= ret["Acc"] <= 1


def test_pyg_drgcn_cora():
    args = get_default_args()
    args.task = "node_classification"
    args.dataset = "cora"
    args.model = "drgcn"
    args.num_layers = 2
    task = build_task(args)
    ret = task.train()
    assert 0 <= ret["Acc"] <= 1


def test_pyg_drgat_cora():
    args = get_default_args()
    args.task = "node_classification"
    args.dataset = "cora"
    args.model = "drgat"
    args.num_heads = 8
    task = build_task(args)
    ret = task.train()
    assert 0 <= ret["Acc"] <= 1


def test_disengcn_cora():
    args = get_default_args()
    args.task = "node_classification"
    args.dataset = "cora"
    args.model = "disengcn"
    args.K = [4, 2]
    args.activation = "leaky_relu"
    args.tau = 1.0
    args.iterations = 3
    task = build_task(args)
    ret = task.train()
    assert 0 <= ret["Acc"] <= 1


def test_graph_mix():
    args = get_default_args()
    args.task = "node_classification"
    args.dataset = "cora"
    args.model = "gcnmix"
    args.rampup_starts = 1
    args.rampup_ends = 100
    args.mixup_consistency = 5.0
    args.ema_decay = 0.999
    args.alpha = 1.0
    args.temperature = 1.0
    args.k = 10
    task = build_task(args)
    ret = task.train()
    assert 0 <= ret["Acc"] <= 1


def test_srgcn_cora():
    args = get_default_args()
    args.task = "node_classification"
    args.dataset = "cora"
    args.model = "srgcn"
    args.num_heads = 4
    args.subheads = 1
    args.nhop = 1
    args.node_dropout = 0.5
    args.alpha = 0.2

    args.normalization = "identity"
    args.attention_type = "identity"
    args.activation = "linear"

    norm_list = ["identity", "row_uniform", "row_softmax", "col_uniform", "symmetry"]
    activation_list = ["relu", "relu6", "sigmoid", "tanh", "leaky_relu", "softplus", "elu", "linear"]
    attn_list = ["node", "edge", "identity", "heat", "ppr"]  # gaussian

    for norm in norm_list:
        args.normalization = norm
        task = build_task(args)
        ret = task.train()
        assert 0 < ret["Acc"] < 1

    args.norm = "identity"
    for ac in activation_list:
        args.activation = ac
        task = build_task(args)
        ret = task.train()
        assert 0 < ret["Acc"] < 1

    args.activation = "relu"
    for attn in attn_list:
        args.attention_type = attn
        task = build_task(args)
        ret = task.train()
        assert 0 < ret["Acc"] < 1


def test_gcnii_cora():
    args = get_default_args()
    args.dataset = "cora"
    args.task = "node_classification"
    args.model = "gcnii"
    args.num_layers = 2
    args.lmbda = 0.2
    args.wd1 = 0.001
    args.wd2 = 5e-4
    args.alpha = 0.1
    task = build_task(args)
    ret = task.train()
    assert 0 < ret["Acc"] < 1


def test_deepergcn_cora():
    args = get_default_args()
    args.dataset = "cora"
    args.task = "node_classification"
    args.model = "deepergcn"
    args.num_layers = 2
    args.connection = "res+"
    args.cluster_number = 3
    args.max_epoch = 10
    args.patience = 1
    args.learn_beta = True
    args.learn_msg_scale = True
    args.aggr = "softmax_sg"
    args.batch_size = 1
    args.activation = "relu"
    args.beta = 1.0
    args.p = 1.0
    args.use_msg_norm = True
    args.learn_p = True
    args.learn_beta = True
    args.learn_msg_scale = True
    task = build_task(args)
    ret = task.train()
    assert 0 < ret["Acc"] < 1


def test_grand_cora():
    args = get_default_args()
    args.model = "grand"
    args.dataset = "cora"
    args.task = "node_classification"
    args.hidden_dropout = 0.5
    args.order = 4
    args.input_dropout = 0.5
    args.lam = 1
    args.tem = 0.3
    args.sample = 2
    args.alpha = 0.1
    args.dropnode_rate = 0.5
    args.bn = True
    task = build_task(args)
    ret = task.train()
    assert 0 < ret["Acc"] < 1


def test_gpt_gnn_cora():
    args = get_default_args()
    args.task = "node_classification"
    args.dataset = "cora"
    args.model = "gpt_gnn"
    args.use_pretrain = False
    args.pretrain_model_dir = ""
    args.task_name = ""
    args.sample_depth = 3
    args.sample_width = 16
    args.conv_name = "hgt"
    args.n_hid = 16
    args.n_heads = 2
    args.n_layers = 2
    args.prev_norm = True
    args.last_norm = True
    args.optimizer = "adamw"
    args.scheduler = "cosine"
    args.data_percentage = 0.1
    args.n_epoch = 2
    args.n_pool = 8
    args.n_batch = 5
    args.batch_size = 64
    args.clip = 0.5
    task = build_task(args)
    ret = task.train()
    assert 0 <= ret["Acc"] <= 1


def test_sign_cora():
    args = get_default_args()
    args.task = "node_classification"
    args.model = "sign"
    args.dataset = "cora"
    args.lr = 0.00005
    args.hidden_size = 2048
    args.num_layers = 3
    args.num_propagations = 3
    args.dropout = 0.3
    args.directed = False
    args.dropedge_rate = 0.2
    args.asymm_norm = False
    args.set_diag = False
    args.remove_diag = False
    task = build_task(args)
    ret = task.train()
    assert 0 < ret["Acc"] < 1


def test_jknet_jknet_cora():
    args = get_default_args()
    args.task = "node_classification"
    args.dataset = "jknet_cora"
    args.model = "jknet"
    args.lr = 0.005
    args.layer_aggregation = "maxpool"
    args.node_aggregation = "sum"
    args.n_layers = 3
    args.n_units = 16
    args.in_features = 1433
    args.out_features = 7
    args.max_epoch = 2
    task = build_task(args)
    ret = task.train()
    assert 0 <= ret["Acc"] <= 1


def test_ppnp_cora():
    args = get_default_args()
    args.task = "node_classification"
    args.model = "ppnp"
    args.dataset = "cora"
    args.propagation_type = "ppnp"
    args.alpha = 0.1
    args.num_iterations = 10
    task = build_task(args)
    ret = task.train()
    assert 0 < ret["Acc"] < 1


def test_appnp_cora():
    args = get_default_args()
    args.task = "node_classification"
    args.model = "ppnp"
    args.dataset = "cora"
    args.propagation_type = "appnp"
    args.alpha = 0.1
    args.num_iterations = 10
    task = build_task(args)
    ret = task.train()
    assert 0 < ret["Acc"] < 1


def test_sgcpn_cora():
    args = get_default_args()
    args.dataset = "cora"
    args.task = "node_classification"
    args.model = "sgcpn"
    args.dropout = 0.6
    args.num_layers = 10
    args.norm_mode = "PN"
    args.norm_scale = 10
    args.missing_rate = 20
    task = build_task(args)
    ret = task.train()
    assert 0 < ret["Acc"] < 1


def test_sgc_cora():
    args = get_default_args()
    args.task = "node_classification"
    args.dataset = "cora"
    args.model = "sgc"
    task = build_task(args)
    ret = task.train()
    assert 0 <= ret["Acc"] <= 1


def test_dropedge_gcn_cora():
    args = get_default_args()
    args.task = "node_classification"
    args.dataset = "cora"
    args.model = "dropedge_gcn"
    args.baseblock = "mutigcn"
    args.inputlayer = "gcn"
    args.outputlayer = "gcn"
    args.hidden_size = 64
    args.dropout = 0.5
    args.withbn = False
    args.withloop = False
    args.nhiddenlayer = 1
    args.nbaseblocklayer = 1
    args.aggrmethod = "default"
    args.activation = F.relu
    args.task_type = "full"

    task = build_task(args)
    ret = task.train()
    assert 0 <= ret["Acc"] <= 1


def test_dropedge_resgcn_cora():
    args = get_default_args()
    args.task = "node_classification"
    args.dataset = "cora"
    args.model = "dropedge_gcn"
    args.baseblock = "resgcn"
    args.inputlayer = "gcn"
    args.outputlayer = "gcn"
    args.hidden_size = 64
    args.dropout = 0.5
    args.withbn = False
    args.withloop = False
    args.nhiddenlayer = 1
    args.nbaseblocklayer = 1
    args.aggrmethod = "concat"
    args.activation = F.relu
    args.task_type = "full"

    task = build_task(args)
    ret = task.train()
    assert 0 <= ret["Acc"] <= 1


def test_dropedge_densegcn_cora():
    args = get_default_args()
    args.task = "node_classification"
    args.dataset = "cora"
    args.model = "dropedge_gcn"
    args.baseblock = "densegcn"
    args.inputlayer = ""
    args.outputlayer = "none"
    args.hidden_size = 64
    args.dropout = 0.5
    args.withbn = False
    args.withloop = False
    args.nhiddenlayer = 1
    args.nbaseblocklayer = 1
    args.aggrmethod = "add"
    args.activation = F.relu
    args.task_type = "full"

    task = build_task(args)
    ret = task.train()
    assert 0 <= ret["Acc"] <= 1


def test_dropedge_inceptiongcn_cora():
    args = get_default_args()
    args.task = "node_classification"
    args.dataset = "cora"
    args.model = "dropedge_gcn"
    args.baseblock = "inceptiongcn"
    args.inputlayer = "gcn"
    args.outputlayer = "gcn"
    args.hidden_size = 64
    args.dropout = 0.5
    args.withbn = False
    args.withloop = False
    args.nhiddenlayer = 1
    args.nbaseblocklayer = 1
    args.aggrmethod = "add"
    args.activation = F.relu
    args.task_type = "full"

    task = build_task(args)
    ret = task.train()
    assert 0 <= ret["Acc"] <= 1


if __name__ == "__main__":
    test_gdc_gcn_cora()
    test_gcn_cora()
    test_gat_cora()
    test_pairnorm_cora_deepgcn()
    test_pairnorm_cora_deepgat()
    test_pairnorm_cora_gcn()
    test_pairnorm_cora_sgc()
    test_sgcpn_cora()
    test_sgc_cora()
    test_mlp_pubmed()
    test_mixhop_citeseer()
    test_graphsage_cora()
    test_pyg_cheb_cora()
    test_pyg_gcn_cora()
    test_pyg_gat_cora()
    test_pyg_infomax_cora()
    test_pyg_unet_cora()
    test_pyg_drgcn_cora()
    test_pyg_drgat_cora()
    test_disengcn_cora()
    test_graph_mix()
    test_srgcn_cora()
    test_gcnii_cora()
    test_deepergcn_cora()
    test_grand_cora()
    test_pyg_gcn_cora_sampler()
    test_gpt_gnn_cora()
    test_sign_cora()
    test_jknet_jknet_cora()
<<<<<<< HEAD
    test_ppnp_citeseer()
    test_appnp_citeseer()
=======
    test_sgcpn_cora()
    test_ppnp_cora()
    test_appnp_cora()
    test_dropedge_gcn_cora()
    test_dropedge_resgcn_cora()
    test_dropedge_inceptiongcn_cora()
    test_dropedge_densegcn_cora()
    test_unet_cora()
>>>>>>> 133459ba
<|MERGE_RESOLUTION|>--- conflicted
+++ resolved
@@ -94,7 +94,6 @@
 
 
 def test_pairnorm_cora_deepgcn():
-<<<<<<< HEAD
     args = get_default_args()
     args.task = "node_classification"
     args.dataset = "cora"
@@ -175,8 +174,6 @@
 
 
 def test_graphsage_cora():
-=======
->>>>>>> 133459ba
     args = get_default_args()
     args.task = "node_classification"
     args.dataset = "cora"
@@ -193,84 +190,6 @@
     args.no_fea_norm = "store_false"
     task = build_task(args)
     ret = task.train()
-    assert 0 <= ret["Acc"] <= 1
-
-
-def test_pairnorm_cora_gcn():
-    args = get_default_args()
-    args.task = "node_classification"
-    args.dataset = "cora"
-    args.model = "pairnorm"
-    args.pn_model = "GCN"
-    args.nlayer = 10
-    args.missing_rate = 100
-    args.norm_mode = "PN-SI"
-    args.residual = 0
-    args.hidden_layers = 64
-    args.nhead = 1
-    args.dropout = 0.6
-    args.norm_scale = 1.0
-    args.no_fea_norm = "store_false"
-    task = build_task(args)
-    ret = task.train()
-    assert 0 <= ret["Acc"] <= 1
-
-
-def test_pairnorm_cora_sgc():
-    args = get_default_args()
-    args.task = "node_classification"
-    args.dataset = "cora"
-    args.model = "pairnorm"
-    args.pn_model = "SGC"
-    args.nlayer = 10
-    args.missing_rate = 100
-    args.norm_mode = "PN-SI"
-    args.residual = 0
-    args.hidden_layers = 64
-    args.nhead = 1
-    args.dropout = 0.6
-    args.norm_scale = 1.0
-    args.no_fea_norm = "store_false"
-    task = build_task(args)
-    ret = task.train()
-    assert 0 <= ret["Acc"] <= 1
-
-
-def test_pairnorm_cora_deepgat():
-    args = get_default_args()
-    args.task = "node_classification"
-    args.dataset = "cora"
-    args.model = "pairnorm"
-    args.pn_model = "DeepGAT"
-    args.nlayer = 10
-    args.missing_rate = 100
-    args.norm_mode = "PN-SI"
-    args.residual = 0
-    args.hidden_layers = 64
-    args.nhead = 2
-    args.dropout = 0.6
-    args.norm_scale = 1.0
-    args.no_fea_norm = "store_false"
-    task = build_task(args)
-    ret = task.train()
-    assert 0 <= ret["Acc"] <= 1
-
-
-def test_graphsage_cora():
-    args = get_default_args()
-    args.task = "node_classification"
-    args.model = "graphsage"
-    args.batch_size = 256
-    args.num_layers = 2
-    args.patience = 1
-    args.max_epoch = 5
-    args.hidden_size = [32, 32]
-    args.sample_size = [3, 5]
-    args.num_workers = 1
-    for dataset in ["cora", "pubmed"]:
-        args.dataset = dataset
-        task = build_task(args)
-        ret = task.train()
     assert 0 <= ret["Acc"] <= 1
 
 
@@ -760,10 +679,6 @@
     test_gpt_gnn_cora()
     test_sign_cora()
     test_jknet_jknet_cora()
-<<<<<<< HEAD
-    test_ppnp_citeseer()
-    test_appnp_citeseer()
-=======
     test_sgcpn_cora()
     test_ppnp_cora()
     test_appnp_cora()
@@ -771,5 +686,4 @@
     test_dropedge_resgcn_cora()
     test_dropedge_inceptiongcn_cora()
     test_dropedge_densegcn_cora()
-    test_unet_cora()
->>>>>>> 133459ba
+    test_unet_cora()