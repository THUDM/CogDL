import torch
from cogdl import options
from cogdl.tasks import build_task
from cogdl.datasets import build_dataset
from cogdl.models import build_model
from cogdl.utils import build_args_from_dict


def get_default_args():
    cuda_available = torch.cuda.is_available()
    default_dict = {
        "hidden_size": 16,
        "dropout": 0.5,
        "patience": 2,
        "device_id": [0],
        "max_epoch": 3,
        "sampler": "none",
        "cpu": not cuda_available,
        "lr": 0.01,
        "weight_decay": 5e-4,
        "missing_rate": -1,
    }
    return build_args_from_dict(default_dict)


def test_gcn_cora():
    args = get_default_args()
    args.task = "node_classification"
    args.dataset = "cora"
    args.model = "gcn"
    task = build_task(args)
    ret = task.train()
    assert 0 <= ret["Acc"] <= 1


def test_gat_cora():
    args = get_default_args()
    args.task = "node_classification"
    args.dataset = "cora"
    args.model = "gat"
    args.alpha = 0.2
    args.nheads = 8
    task = build_task(args)
    ret = task.train()
    assert 0 <= ret["Acc"] <= 1


def test_mlp_pubmed():
    args = get_default_args()
    args.task = "node_classification"
    args.dataset = "pubmed"
    args.model = "mlp"
    args.num_layers = 2
    task = build_task(args)
    ret = task.train()
    assert 0 <= ret["Acc"] <= 1


def test_mixhop_citeseer():
    args = get_default_args()
    args.task = "node_classification"
    args.dataset = "citeseer"
    args.model = "mixhop"
    args.layer1_pows = [20, 20, 20]
    args.layer2_pows = [20, 20, 20]
    task = build_task(args)
    ret = task.train()
    assert 0 <= ret["Acc"] <= 1


def test_graphsage_cora():
    args = get_default_args()
    args.task = "node_classification"
    args.dataset = "cora"
    args.model = "graphsage"
    args.num_layers = 2
    args.hidden_size = [128]
    args.sample_size = [10, 10]
    task = build_task(args)
    ret = task.train()
    assert 0 <= ret["Acc"] <= 1


def test_pyg_cheb_cora():
    args = get_default_args()
    args.task = "node_classification"
    args.dataset = "cora"
    args.model = "chebyshev"
    args.num_layers = 2
    args.filter_size = 5
    task = build_task(args)
    ret = task.train()
    assert 0 <= ret["Acc"] <= 1


def test_pyg_gcn_cora():
    args = get_default_args()
    args.task = "node_classification"
    args.dataset = "cora"
    args.model = "pyg_gcn"
    args.num_layers = 2
    task = build_task(args)
    ret = task.train()
    assert 0 <= ret["Acc"] <= 1


def test_pyg_gcn_cora_sampler():
    args = get_default_args()
    args.task = "node_classification"
    args.dataset = "cora"
    args.model = "pyg_gcn"
    args.cpu = True
    args.num_layers = 2
    args.sample_coverage = 20
    args.size_subgraph = 200
    args.num_walks = 20
    args.walk_length = 10
    args.size_frontier = 20
    sampler_list = ["node", "edge", "rw", "mrw"]

    for sampler in sampler_list:
        args.sampler = sampler
        task = build_task(args)
        ret = task.train()
        assert 0 <= ret["Acc"] <= 1


def test_pyg_gat_cora():
    args = get_default_args()
    args.task = "node_classification"
    args.dataset = "cora"
    args.model = "pyg_gat"
    args.num_heads = 8
    task = build_task(args)
    ret = task.train()
    assert 0 <= ret["Acc"] <= 1


def test_pyg_infomax_cora():
    args = get_default_args()
    args.task = "node_classification"
    args.dataset = "cora"
    args.model = "infomax"
    task = build_task(args)
    ret = task.train()
    assert 0 <= ret["Acc"] <= 1


def test_pyg_unet_cora():
    args = get_default_args()
    args.task = "node_classification"
    args.dataset = "cora"
    args.model = "unet"
    args.num_layers = 2
    task = build_task(args)
    ret = task.train()
    assert 0 <= ret["Acc"] <= 1


def test_pyg_drgcn_cora():
    args = get_default_args()
    args.task = "node_classification"
    args.dataset = "cora"
    args.model = "drgcn"
    args.num_layers = 2
    task = build_task(args)
    ret = task.train()
    assert 0 <= ret["Acc"] <= 1


def test_pyg_drgat_cora():
    args = get_default_args()
    args.task = "node_classification"
    args.dataset = "cora"
    args.model = "drgat"
    args.num_heads = 8
    task = build_task(args)
    ret = task.train()
    assert 0 <= ret["Acc"] <= 1


def test_disengcn_cora():
    args = get_default_args()
    args.task = "node_classification"
    args.dataset = "cora"
    args.model = "disengcn"
    args.K = [4, 2]
    args.activation = "leaky_relu"
    args.tau = 1.0
    args.iterations = 3
    task = build_task(args)
    ret = task.train()
    assert 0 <= ret["Acc"] <= 1


def test_graph_mix():
    args = get_default_args()
    args.task = "node_classification"
    args.dataset = "cora"
    args.model = "gcnmix"
    args.rampup_starts = 1
    args.rampup_ends = 100
    args.mixup_consistency = 5.0
    args.ema_decay = 0.999
    args.alpha = 1.0
    args.temperature = 1.0
    args.k = 10
    task = build_task(args)
    ret = task.train()
    assert 0 <= ret["Acc"] <= 1


def test_srgcn_cora():
    args = get_default_args()
    args.task = "node_classification"
    args.dataset = "cora"
    args.model = "srgcn"
    args.num_heads = 4
    args.subheads = 1
    args.nhop = 1
    args.node_dropout = 0.5
    args.alpha = 0.2

    args.normalization = "identity"
    args.attention_type = "identity"
    args.activation = "linear"

    norm_list = ["identity", "row_uniform", "row_softmax", "col_uniform", "symmetry"]
    activation_list = ["relu", "relu6", "sigmoid", "tanh", "leaky_relu", "softplus", "elu", "linear"]
    attn_list = ["node", "edge", "identity", "heat", "ppr"]  # gaussian

    for norm in norm_list:
        args.normalization = norm
        task = build_task(args)
        ret = task.train()
        assert 0 < ret["Acc"] < 1

    args.norm = "identity"
    for ac in activation_list:
        args.activation = ac
        task = build_task(args)
        ret = task.train()
        assert 0 < ret["Acc"] < 1

    args.activation = "relu"
    for attn in attn_list:
        args.attention_type = attn
        task = build_task(args)
        ret = task.train()
        assert 0 < ret["Acc"] < 1


def test_gcnii_cora():
    args = get_default_args()
    args.dataset = "cora"
    args.task = "node_classification"
    args.model = "gcnii"
    args.num_layers = 2
    args.lmbda = 0.2
    args.wd1 = 0.001
    args.wd2 = 5e-4
    args.alpha = 0.1
    task = build_task(args)
    ret = task.train()
    assert 0 < ret["Acc"] < 1


def test_deepergcn_cora():
    args = get_default_args()
    args.dataset = "cora"
    args.task = "node_classification"
    args.model = "deepergcn"
    args.num_layers = 2
    args.connection = "res+"
    args.cluster_number = 3
    args.learn_beta = True
    args.learn_msg_scale = True
    args.aggr = "softmax_sg"
    args.batch_size = 1
    args.activation = "relu"
    args.beta = 1.0
    args.p = 1.0
    args.use_msg_norm = True
    args.learn_p = True
    args.learn_beta = True
    args.learn_msg_scale = True
    task = build_task(args)
    ret = task.train()
    assert 0 < ret["Acc"] < 1


def test_grand_cora():
    args = get_default_args()
    args.model = "grand"
    args.dataset = "cora"
    args.task = "node_classification"
    args.hidden_dropout = 0.5
    args.order = 4
    args.input_dropout = 0.5
    args.lam = 1
    args.tem = 0.3
    args.sample = 2
    args.alpha = 0.1
    args.dropnode_rate = 0.5
    args.bn = True
    task = build_task(args)
    ret = task.train()
    assert 0 < ret["Acc"] < 1


def test_gpt_gnn_cora():
    args = get_default_args()
    args.task = "node_classification"
    args.dataset = "cora"
    args.model = "gpt_gnn"
    args.use_pretrain = False
    args.pretrain_model_dir = ""
    args.task_name = ""
    args.sample_depth = 3
    args.sample_width = 16
    args.conv_name = "hgt"
    args.n_hid = 16
    args.n_heads = 2
    args.n_layers = 2
    args.prev_norm = True
    args.last_norm = True
    args.optimizer = "adamw"
    args.scheduler = "cosine"
    args.data_percentage = 0.1
    args.n_epoch = 2
    args.n_pool = 8
    args.n_batch = 5
    args.batch_size = 64
    args.clip = 0.5
    task = build_task(args)
    ret = task.train()
    assert 0 <= ret["Acc"] <= 1

def test_ppnp_citeseer():
    args = get_default_args()
    args.task = 'node_classification'
    args.model = 'ppnp'
    args.dataset = 'citeseer'
    args.propagation_type = 'ppnp'
    args.alpha = 0.1
    args.num_iterations = 10
    task = build_task(args)
    ret = task.train()
    assert 0 < ret['Acc'] < 1

def test_appnp_citeseer():
    args = get_default_args()
    args.task = 'node_classification'
    args.model = 'ppnp'
    args.dataset = 'citeseer'
    args.propagation_type = 'appnp'
    args.alpha = 0.1
    args.num_iterations = 10
    task = build_task(args)
    ret = task.train()
    assert 0 < ret['Acc'] < 1

def test_sgcpn_cora():
    args = get_default_args()
    args.dataset = "cora"
    args.task = "node_classification"
    args.model = "sgcpn"
    args.dropout = 0.6
    args.num_layers = 10
    args.norm_mode = "PN"
    args.norm_scale = 10
    args.missing_rate = 20
    task = build_task(args)
    ret = task.train()
    assert 0 < ret["Acc"] < 1


if __name__ == "__main__":
    test_gcn_cora()
    test_gat_cora()
    test_mlp_pubmed()
    test_mixhop_citeseer()
    test_graphsage_cora()
    test_pyg_cheb_cora()
    test_pyg_gcn_cora()
    test_pyg_gat_cora()
    test_pyg_infomax_cora()
    test_pyg_unet_cora()
    test_pyg_drgcn_cora()
    test_pyg_drgat_cora()
    test_disengcn_cora()
    test_graph_mix()
    test_srgcn_cora()
    test_gcnii_cora()
    test_deepergcn_cora()
    test_grand_cora()
    test_pyg_gcn_cora_sampler()
    test_gpt_gnn_cora()
<<<<<<< HEAD
    test_sgcpn_cora()
=======
    test_ppnp_citeseer()
    test_appnp_citeseer()
>>>>>>> 071ece6c
<|MERGE_RESOLUTION|>--- conflicted
+++ resolved
@@ -396,9 +396,6 @@
     test_grand_cora()
     test_pyg_gcn_cora_sampler()
     test_gpt_gnn_cora()
-<<<<<<< HEAD
-    test_sgcpn_cora()
-=======
     test_ppnp_citeseer()
     test_appnp_citeseer()
->>>>>>> 071ece6c
+    test_sgcpn_cora()